--- conflicted
+++ resolved
@@ -1,12 +1,5 @@
 2014-06-20  Artyom Poptsov  <poptsov.artyom@gmail.com>
 
-<<<<<<< HEAD
-	* ssh/channel.scm (%channel-open-forward)
-	(%channel-open-forward/reverse): Don't export primitive procedures.
-	* doc/api-channels.texi (Channels): Update.
-	* NEWS: Update.
-
-=======
 	* tests/client-server.scm ("authenticate-server, not-known")
 	("authenticate-server, ok"): New TCs.
 	* NEWS: Update.
@@ -20,7 +13,11 @@
 
 	* .dir-locals.el: Add to the repository.
 
->>>>>>> f70ee46c
+	* ssh/channel.scm (%channel-open-forward)
+	(%channel-open-forward/reverse): Don't export primitive procedures.
+	* doc/api-channels.texi (Channels): Update.
+	* NEWS: Update.
+
 2014-06-15  Artyom Poptsov  <poptsov.artyom@gmail.com>
 
 	* doc/api-channels.texi (Channels): Add subsection on port forwarding.
