--- conflicted
+++ resolved
@@ -60,14 +60,13 @@
 
 2014-05-31  Artyom Poptsov  <poptsov.artyom@gmail.com>
 
-<<<<<<< HEAD
 	* ssh/channel-func.c (_ssh_result_to_symbol): New procedure.
 	(guile_ssh_channel_open_forward, channel-open-reverse-forward)
 	(guile_ssh_channel_cancel_forward): New procedures.
 	* ssh/channel.scm (channel-open-forward)
 	(channel-open-reverse-forward, channel-cancel-forward): New
 	procedures.
-=======
+
 	* ssh/key-type.h (key_data): Remove `key_type' field.
 	* ssh/key-func.c (guile_ssh_public_key_from_private_key): Update.
 	* ssh/message-func.c (get_auth_req): Update.
@@ -77,7 +76,6 @@
 	* ssh/key-func.c: Don't include `base64.h'.
 
 	* ssh/Makefile.am (libguile_ssh_la_SOURCES): Update.
->>>>>>> 94abb7fa
 
 	Use new libssh 0.6 API for handling of public key fingerprints.
 	Update TCs and documentation.
