--- conflicted
+++ resolved
@@ -1,6 +1,8 @@
 2014-02-01  Artyom Poptsov  <poptsov.artyom@gmail.com>
 
-<<<<<<< HEAD
+	* src/message.scm (message?): Export.
+	* NEWS: Update.
+
 	* tests/server-client.scm ("message-get-type"): New TC.
 
 	* tests/Makefile.am: Use pre-built files from the repository for
@@ -17,18 +19,6 @@
 
 	* tests/server-client.scm: New test suite.
 	* Makefile.am (SCM_TESTS): Add `server-client' TS.
-
-2014-01-30  Artyom Poptsov  <poptsov.artyom@gmail.com>
-
-	* tests/client-server.scm: Add data transferring TCs.
-	(spawn-server-thread-for-dt-test)
-	(make-session-for-dt-test, make-channel-for-dt-test): New procedures.
-	("data transferring, string", "data transferring, bytevector"): New TCs.
-=======
-	* src/message.scm (message?): Export.
-	* NEWS: Update.
-
-2014-01-31  Artyom Poptsov  <poptsov.artyom@gmail.com>
 
 	* README (Distribution): Add information about documentation.  Fix
 	a typo.
@@ -47,7 +37,13 @@
 	* doc/api-messages.texi (Message Handling): Add general
 	description of a message.  Improve description of
 	`message-reply-success' procedure.
->>>>>>> c057f887
+
+2014-01-30  Artyom Poptsov  <poptsov.artyom@gmail.com>
+
+	* tests/client-server.scm: Add data transferring TCs.
+	(spawn-server-thread-for-dt-test)
+	(make-session-for-dt-test, make-channel-for-dt-test): New procedures.
+	("data transferring, string", "data transferring, bytevector"): New TCs.
 
 2014-01-29  Artyom Poptsov  <poptsov.artyom@gmail.com>
 
