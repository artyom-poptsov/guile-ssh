--- conflicted
+++ resolved
@@ -1,4 +1,3 @@
-<<<<<<< HEAD
 2014-03-02  Ludovic Courtès  <ludo@gnu.org>
 
 	* ssh/channel-type.c (ptob_fill_input): Check
@@ -6,13 +5,12 @@
 	SSH_EOF as special return values of `scm_channel_poll'; a return
 	value of zero is OK.  Likewise, don't return EOF when
 	`ssh_channel_read' returns zero.
-=======
+
 2014-03-02  Artyom Poptsov  <poptsov.artyom@gmail.com>
 
 	* README: Update.
 	(Distribution): Add the note about compiled .go files.
 	(Installation): Update formatting.
->>>>>>> 189f09d5
 
 2014-03-01  Artyom Poptsov  <poptsov.artyom@gmail.com>
 
