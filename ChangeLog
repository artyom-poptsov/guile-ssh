--- conflicted
+++ resolved
@@ -1,9 +1,3 @@
-<<<<<<< HEAD
-2014-08-10  Artyom Poptsov  <poptsov.artyom@gmail.com>
-
-	* ssh/dist.scm: New module.
-	* ssh/Makefile.am (SCM_SOURCES): Add `dist.scm'.
-=======
 2014-10-11  Artyom Poptsov  <poptsov.artyom@gmail.com>
 
 	* NEWS: Bump version to 0.7.1.
@@ -163,7 +157,11 @@
 	`message-get-session'
 	* doc/version.texi: Update.
 	* NEWS: Update.
->>>>>>> e216e1d7
+
+2014-08-10  Artyom Poptsov  <poptsov.artyom@gmail.com>
+
+	* ssh/dist.scm: New module.
+	* ssh/Makefile.am (SCM_SOURCES): Add `dist.scm'.
 
 2014-08-09  Artyom Poptsov  <poptsov.artyom@gmail.com>
 
