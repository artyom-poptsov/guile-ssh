2014-07-20  Artyom Poptsov  <poptsov.artyom@gmail.com>

<<<<<<< HEAD
	* ssh/channel-type.c (mark_channel): Mark the session.
	* ssh/message-type.c (mark_message): Likewise.

	* ssh/channel-func.c (guile_ssh_channel_get_session): New procedure.
	* ssh/channel-func.h (guile_ssh_channel_get_session): Likewise.
	* ssh/channel.scm (channel-get-session): Export.
	* tests/client-server.scm ("channel-get-session"): New TC.
	* doc/api-channels.texi (Channels): Add description of
	`channel-get-session' procedure.
	* NEWS: Update.
=======
	* ssh/session-func.c: Improve docstrings.  Remove extra comments.
>>>>>>> 38cf37e1

	* README: Require GNU Guile 2.0.
	* doc/guile-ssh.texi (Installation): Likewise.
	* configure.ac: Remove checks related to GNU Guile 1.8.
	* Makefile.am, ssh/Makefile.am: Likewise.
	* doc/version.texi: Update.
	* NEWS: Update.

2014-07-19  Artyom Poptsov  <poptsov.artyom@gmail.com>

	* TODO: Update.

	* ssh/channel-type.c (print_channel): Print data type first.  Print
	`freed' state if the channel has been closed and freed.
	* ssh/key-type.c (print_key): Print data type first.
	* ssh/message-type.c (print_message): Improve.
	* ssh/session-type.c (print_session): Improve a bit.

	* ssh/session-type.h, ssh/session-type.c: Cleanup.

	* examples/sssh.scm.in (*option-spec*): Add `known-hosts-file' option.
	(main): Handle it.
	* tests/sssh-ssshd.scm: Fix a bug in the test suite: use test
	`known_hosts' file to make sure that it has no records.
	("ssshd, start"): Add a delay to make sure that
	ssshd started.
	("sssh, exec"): Improve.  Do cleanup at the end of the TC.
	(*sssh-cmd*): Set `knownhosts' file explicitly.

	* tests/server-client.scm: Fix global variables names.  Remove extra
	global variables.
	(clnmsg): Improve.

	* tests/server-client.scm: Improve TCs.
	(libssh-log-printer): New procedure.
	(make-session-for-test): Set known hosts file explicitly.
	(make-server-for-test): Set DSA key.  Change log verbosity level to
	`rare'.
	(test-assert-with-log): New macro.
	("accept, key exchange", "server-message-get", "message-get-type"):
	Start the client as a different process during the test.  Improve.

	* tests/client-server.scm: Improve TCs
	(spawn-server-thread, cancel-server-thread): Remove.
	(make-session-loop): Stop the loop when client disconnects.
	("connect!, disconnect!", "get-protocol-version")
	("authenticate-server, not-known", "authenticate-server, ok")
	("get-public-key-hash", "userauth-none!, success")
	("userauth-none!, denied", "userauth-none!, partial")
	("userauth-password!, success", "userauth-password!, denied")
	("userauth-password!, partial", "userauth-public-key!, success")
	("userauth-get-list", "make-channel", "channel-open-session")
	("channel-request-exec", "data transferring, string")
	("data transferring, bytevector"): Start the server as a different
	process during the test.  Improve.
	(start-server/channel-test, make-session/channel-test)
	(start-server/dt-test, make-channel/dt-test): New procedures.

2014-07-18  Artyom Poptsov  <poptsov.artyom@gmail.com>

	* ssh/channel-type.h (GSSH_VALIDATE_OPEN_CHANNEL): New macro.
	* ssh/channel-func.c (guile_ssh_channel_request_exec)
	(guile_ssh_channel_request_pty, guile_ssh_channel_request_shell)
	(guile_ssh_channel_request_env, guile_ssh_channel_set_pty_size_x)
	(guile_ssh_channel_set_stream_x, guile_ssh_channel_get_stream): Expect
	an open channel as an argument.
	* doc/api-channels.texi (Channels): Update.

	* ssh/channel-type.h (GSSH_VALIDATE_CHANNEL_DATA): New macro.
	* ssh/channel-func.c (guile_ssh_channel_is_open_p): Return `#f' if the
	channel has been closed and freed.
	(guile_ssh_channel_is_eof_p, guile_ssh_channel_open_session): Throw an
	exeption if the channel has been closed and freed.

2014-07-16  Artyom Poptsov  <poptsov.artyom@gmail.com>

	* ssh/channel-type.c (_scm_to_channel_data): Return NULL if the
	channel has been freed.

2014-07-14  Artyom Poptsov  <poptsov.artyom@gmail.com>

	* tests/log.scm: Fix TS name.

2014-07-13  Artyom Poptsov  <poptsov.artyom@gmail.com>

	* doc/api-channels.texi (Channels): Add note that
	`channel-request-exec' can be used to execute only a single command on
	a channel.

	* TODO (Known Bugs): New section.

	* ssh/session-func.c: Include missed `assert.h' header.

2014-07-12  Artyom Poptsov  <poptsov.artyom@gmail.com>

	* ssh/session-func.c (guile_ssh_get_protocol_version)
	(guile_ssh_authenticate_server, guile_ssh_get_server_public_key)
	(guile_ssh_write_known_host): Expect a connected session as an
	argument.  Throw `wrong-type-arg' if the session is not connected.
	* tests/session.scm ("get-protocol-version"): Move with some changes
	to `tests/client-server.scm'.
	* tests/client-server.scm ("get-protocol-version"): New TC.
	* doc/api-sessions.texi (Sessions): Update.
	* NEWS: Update.

2014-07-07  Artyom Poptsov  <poptsov.artyom@gmail.com>

	* ssh/auth.c: Throw `wrong-type-arg' instead of `guile-ssh-error' if a
	disconnected session is passed as an argument to procedures in the
	module.
	* ssh/session-type.h (GSSH_VALIDATE_CONNECTED_SESSION): New macro.
	* doc/api-auth.texi (Auth): Update.

2014-07-06  Artyom Poptsov  <poptsov.artyom@gmail.com>

	* ssh/auth.c (guile_ssh_userauth_public_key_x)
	(guile_ssh_userauth_public_key_auto_x)
	(guile_ssh_userauth_public_key_try, guile_ssh_userauth_agent_x)
	(guile_ssh_userauth_password_x, guile_ssh_userauth_none_x)
	(guile_ssh_userauth_get_list): Throw `guile-ssh-error' if the session
	is not connected.
	* doc/api-auth.texi (Auth): Update.
	* NEWS: Update.

	* ssh/auth.c, ssh/channel-func.c, ssh/channel-type.c, ssh/key-func.c,
	ssh/key-type.c, ssh/log.c, ssh/message-func.c, ssh/message-type.c,
	ssh/server-func.c, ssh/session-type.c, ssh/version.c: Improve the
	docstrings format.

2014-07-03  Artyom Poptsov  <poptsov.artyom@gmail.com>

	* tests/client-server.scm: Improve logging: Redirect stderr to
	`client-server-errors.log' file.  Redirect libssh log messages to
	`client-server-libssh.log' file.  Set more verbose log level for
	sessions.  Use `test-assert-with-log' macro instead of `test-assert'.
	(libssh-log-printer): New procedure.
	(test-assert-with-log): New macro.
	* tests/Makefile.am (CLEANFILES): Add log files.
	* .dir-locals.el: Update.

	* ssh/log.c (guile_ssh_write_log): Fix a warning: Pass the message as
	a argument to the formatter.

2014-07-02  Artyom Poptsov  <poptsov.artyom@gmail.com>

	* README (Distribution): Add information about `log.scm'.

	* ssh/log.c (guile_ssh_default_libssh_log_printer): Don't print the
	function name because it is already included in the message passed to
	the callback.

	* ssh/log.scm (format-log): New procedure.
	* ssh/log.c: Add copyright information.
	(guile_ssh_write_log): New procedure.
	* doc/api-logging.texi (Logging): Add information about `format-log'
	procedure.

2014-06-29  Artyom Poptsov  <poptsov.artyom@gmail.com>

	* ssh/session-func.c (guile_ssh_blocking_flush): Return `error' symbol
	on error.  Assert that the result of libssh procedure is one of the
	valid constants described in `libssh.h'.
	(guile_ssh_connect_x, guile_ssh_authenticate_server): Likewise.
	* doc/api-sessions.texi (Sessions): Update.

2014-06-28  Artyom Poptsov  <poptsov.artyom@gmail.com>

	* doc/api-logging.texi: Add to the repository.
	* doc/guile-ssh.texi (API Reference): Add description of logging API.
	* doc/version.texi: Update.
	* doc/Makefile.am (guile_ssh_TEXINFOS): Add `api-logging.texi'.
	* ssh/log.c, ssh/log.h, ssh/log.scm: Add to the repository.
	* ssh/Makefile.am (libguile_ssh_la_SOURCES, BUILT_SOURCES)
	(SCM_SOURCES): Update.
	* ssh/auth.scm, ssh/channel.scm, ssh/key.scm, ssh/message.scm,
	ssh/server.scm, ssh/session.scm, ssh/version.scm: Use (ssh log).
	* tests/log.scm: New TS.
	* tests/Makefile.am (SCM_TESTS): Add `log.scm'.
	* NEWS: Update.

2014-06-22  Artyom Poptsov  <poptsov.artyom@gmail.com>

	* ssh/error.c (guile_ssh_session_error1): New procedure.
	* ssh/error.h: Likewise.
	* ssh/channel-func.c (guile_ssh_channel_open_session)
	(guile_ssh_channel_request_exec, guile_ssh_channel_request_pty)
	(guile_ssh_channel_request_shell, guile_ssh_channel_request_env): Use it.
	* ssh/channel-type.c (ptob_write, ptob_flush): Use it.
	* ssh/server-func.c (guile_ssh_server_accept)
	(guile_ssh_server_handle_key_exchange): Use it.
	* ssh/session-func.c (guile_ssh_connect_x)
	(guile_ssh_authenticate_server, guile_ssh_write_known_host): Use it.

	* ssh/channel-type.c (_scm_to_ssh_channel): Rename to
	`_scm_to_channel_data'.  All callers updated.
	* ssh/channel-type.h: Likewise.
	* ssh/channel-func.c (guile_ssh_channel_open_session)
	(guile_ssh_channel_request_exec, guile_ssh_channel_request_pty)
	(guile_ssh_channel_request_shell, guile_ssh_channel_request_env)
	(guile_ssh_channel_set_pty_size_x, guile_ssh_channel_set_stream_x)
	(guile_ssh_channel_get_stream, guile_ssh_channel_is_open_p)
	(guile_ssh_channel_is_eof_p): Update.
	* ssh/key-type.c (_scm_to_ssh_key): Rename to `_scm_to_key_data'.  All
	callers updated.
	* ssh/key-type.h: Likewise.
	* ssh/key-func.c (guile_ssh_public_key_to_string)
	(guile_ssh_public_key_from_private_key)
	(guile_ssh_get_public_key_hash): Update.
	* ssh/message-type.c (_scm_to_ssh_message): Rename to
	`_scm_to_message_data'.  All callers updated.
	* ssh/message-type.h: Likewise.
	* ssh/message-func.c (guile_ssh_message_reply_default)
	(guile_ssh_message_service_reply_success)
	(guile_ssh_message_auth_reply_success)
	(guile_ssh_message_auth_reply_public_key_ok)
	(guile_ssh_message_channel_request_reply_success)
	(guile_ssh_message_channel_request_open_reply_accept)
	(guile_ssh_message_get_type, guile_ssh_message_get_req)
	(guile_ssh_message_auth_set_methods_x): Update.
	* ssh/server-type.c (_scm_to_ssh_server): Rename to
	`_scm_to_server_data'.  All callers updated.
	* ssh/server-type.h: Likewise.
	* ssh/server-func.c (guile_ssh_server_set_x, guile_ssh_server_listen)
	(guile_ssh_server_accept, guile_ssh_server_handle_key_exchange)
	(guile_ssh_server_message_get): Update.
	* ssh/session-type.c (_scm_to_session_data): Rename to
	`_scm_to_session_data'.  All callers updated.
	* ssh/session-type.h: Likewise.
	* ssh/session-func.c (guile_ssh_blocking_flush, guile_ssh_session_set)
	(guile_ssh_session_get, guile_ssh_connect_x, guile_ssh_disconnect)
	(guile_ssh_get_protocol_version, guile_ssh_get_error)
	(guile_ssh_authenticate_server, guile_ssh_get_server_public_key)
	(guile_ssh_write_known_host, guile_ssh_is_connected_p): Update.
	* ssh/auth.c (guile_ssh_userauth_public_key_x)
	(guile_ssh_userauth_public_key_auto_x)
	(guile_ssh_userauth_public_key_try, guile_ssh_userauth_agent_x)
	(guile_ssh_userauth_password_x, guile_ssh_userauth_none_x)
	(guile_ssh_userauth_get_list): Update.

	* ssh/session-type.c (print_session): New procedure.
	(init_session_type): Register `print_session' callback.
	* ssh/channel-type.c (print_channel): Print object address.

	* ssh/message-type.c (print_message): Likewise.
	* ssh/key-type.c (print_key): Likewise.
	* ssh/common.c (_scm_object_hex_address): New procedure.
	* ssh/common.h (_scm_object_hex_address): Likewise.
	* NEWS: Update.

	* ssh/session-func.c (guile_ssh_session_get): New procedure.
	* ssh/session-func.h (guile_ssh_session_get): Likewise.
	* ssh/session.scm (session-get): New procedure.
	* tests/session.scm ("session-get"): New TC.
	* doc/api-sessions.texi (Sessions): Add description of `session-get'
	procedure.
	* NEWS: Update.

2014-06-21  Artyom Poptsov  <poptsov.artyom@gmail.com>

	* tests/client-server.scm (spawn-server-thread): Catch all exceptions
	to fix the "Error while printing of exception" during the tests.
	* tests/server-client.scm (spawn-client-thread): Likewise.

	* ssh/channel-type.c (print_channel): Use `SCM_OPPORTP' predicate.

2014-06-20  Artyom Poptsov  <poptsov.artyom@gmail.com>

	* doc/guile-ssh.texi (Installation): Update URLs to Guile-SSH
	repository.  Require libssh 0.6.3.
	* NEWS: Update.

	* tests/client-server.scm ("authenticate-server, not-known")
	("authenticate-server, ok"): New TCs.
	* NEWS: Update.

	* doc/guile-ssh.texi: Add an overview of programming with Guile-SSH to
	the "Examples" chapter.
	* doc/examples.texi: Add to the repository.
	* doc/Makefile.am (guile_ssh_TEXINFOS): Add `examples.texi'.
	* doc/version.texi: Update.
	* NEWS: Update.

	* .dir-locals.el: Add to the repository.

2014-06-15  Artyom Poptsov  <poptsov.artyom@gmail.com>

	* ssh/message-func.c (get_auth_req): Fix a bug with assignment of
	`ssh_public_key' type to `ssh_key' variable: Use
	`ssh_message_auth_pubkey' instead of `ssh_message_auth_publickey' to
	get the key.

	* ssh/message-func.c (get_auth_req, get_pty_req, get_env_req)
	(get_exec_req, get_global_req, get_service_req, get_channel_open_req):
	Fix warnings: Add `const' qualifier where it is needed.

2014-06-06  Artyom Poptsov  <poptsov.artyom@gmail.com>

	* ssh/key-type.h (key_data): Remove `is_to_be_freed' field.
	* ssh/key-type.c (free_key_smob): Always free the SSH key on GC'ing.
	* ssh/key-func.c (guile_ssh_private_key_from_file)
	(guile_ssh_public_key_from_private_key)
	(guile_ssh_public_key_from_file): Likewise.
	* ssh/message-func.c (get_auth_req): Likewise.
	* ssh/session-func.c (guile_ssh_get_server_public_key): Likewise.

	* ssh/key-func.c (guile_ssh_private_key_from_file): Remove `session'
	parameter.  All callers updated.
	* doc/api-keys.texi (Keys): Update description of
	`private-key-from-file'.
	* examples/echo/client.scm.in (get-prvkey): Update.
	* tests/key.scm ("private-key-from-file"): Update.
	* tests/client-server.scm ("userauth-public-key!, success"): Update.
	* NEWS: Update.

	Fix a GC issue: Keep a reference to the parent session in channel and
	message smobs to prevent the session from premature GC'ing.  Without
	the fix GC could free a session even if there are live channels and by
	that break the channels.

	Reported by Ludovic Courtès <ludo@gnu.org>

	* ssh/channel-type.h (channel_data): Store a reference to the parent
	session.
	* ssh/message-type.h (message_data): Likewise.
	* ssh/channel-type.c (_ssh_channel_to_scm): Change argument list.  All
	callers updated.
	(guile_ssh_make_channel): Update.
	* ssh/message-func.c
	(guile_ssh_message_channel_request_open_reply_accept): Update.
	* ssh/server-func.c (guile_ssh_server_message_get): Store a reference
	to a session in the message smob.
	* NEWS: Update.

2014-06-01  Artyom Poptsov  <poptsov.artyom@gmail.com>

	* tests/key.scm: New test suite.
	* tests/Makefile.am (SCM_TESTS): Add `key.scm'.
	(EXTRA_DIST): Add `dsakey.pub', `ecdsakey', `ecdsakey.pub',
	`rsakey.pub'.
	* tests/dsakey.pub, tests/ecdsakey, tests/ecdsakey.pub,
	tests/rsakey.pub: New files
	* NEWS: Update.

	* ssh/key-type.c: Add information about a bug with private/public
	key predicates.
	(guile_ssh_is_public_key_p, guile_ssh_is_private_key_p): Fix a
	bug: Return `#f' if the argument is not a Guile-SSH key object.

	* NEWS: Update.

	* ssh/key-func.c (guile_ssh_public_key_from_file): Fix a bug:
	Require only one argument.

	* ssh/auth.c (guile_ssh_userauth_pubkey): Rename to
	`guile_ssh_userauth_public_key_x'.  All callers updated.
	(guile_ssh_userauth_pubkey_auto_x): Rename to
	`guile_ssh_userauth_public_key_auto_x'.  All callers updated.
	(guile_ssh_userauth_password): Rename to
	`guile_ssh_userauth_password_x'.  All callers updated.
	(guile_ssh_userauth_public_key_try): New procedure.
	* ssh/auth.h, ssh/auth.scm: Update.
	* examples/echo/client.scm.in (main): Update.
	* examples/sssh.scm.in (main): Update.
	* tests/client-server.scm ("userauth-pubkey!, success"): Rename to
	"userauth-public-key!, success".  Update.
	* doc/api-auth.texi (Auth): Update.  Add description of
	`userauth-public-key/try' and `userauth-agent!' procedures.
	* NEWS: Update.

	* examples/echo/client.scm.in (main): Fix a bug: Print fingerprint
	as a MD5 hex string.

	* ssh/key.scm (string->public-key): New procedure.
	* ssh/key-func.c (guile_ssh_string_to_public_key): New procedure.
	* ssh/key-func.h: Likewise.
	* doc/api-keys.texi (Keys): Add description of
	`string->public-key'.

	* ssh/key-type.c (scm_from_ssh_key_type): Rename to
	`_ssh_key_type_to_scm'.  Make it public.
	(_scm_to_ssh_key_type): New procedure.
	* ssh/key-type.h (_ssh_key_type_to_scm, _scm_to_ssh_key_type):
	Export.

	* ssh/key-type.h (key_types): Export structure.
	* ssh/key-type.c (key_types): New structure.
	(scm_from_ssh_key_type): Use `_ssh_const_to_scm'.

	* ssh/key-func.c (key_types): Rename to `hash_types'.
	(guile_ssh_get_public_key_hash): Update.

	* ssh/key-type.h (KEY_TYPE): Remove.

2014-05-31  Artyom Poptsov  <poptsov.artyom@gmail.com>

	* ssh/key-type.h (key_data): Remove `key_type' field.
	* ssh/key-func.c (guile_ssh_public_key_from_private_key): Update.
	* ssh/message-func.c (get_auth_req): Update.

	* ssh/base64.c, ssh/base64.h: Remove the files because we don't
	need a custom base64 converter anymore.
	* ssh/key-func.c: Don't include `base64.h'.

	* ssh/Makefile.am (libguile_ssh_la_SOURCES): Update.

	Use new libssh 0.6 API for handling of public key fingerprints.
	Update TCs and documentation.
	* examples/sssh.scm.in (main): Update.
	* examples/echo/client.scm.in (main): Update.
	* ssh/session-func.c (guile_ssh_get_server_public_key): New
	procedure.
	(guile_ssh_get_public_key_hash): Change arguments.  Move to
	`ssh/key-func.c'.  All callers updated.
	* ssh/session.scm (bytevector->hex-string): Move to `ssh/key.scm'.
	(get-server-public-key): New procedure.
	* ssh/key-func.c (guile_ssh_get_public_key_hash): New procedure.
	* ssh/key.scm (get-public-key-hash, bytevector->hex-string): New
	procedures.
	* tests/client-server.scm ("get-public-key-hash"): Check md5 and
	sha1 fingerprints.
	* doc/api-sessions.texi (Sessions): Add documentation for
	`get-server-public-key'.  Move `get-public-key-hash',
	`bytevector->hex-string' to `doc/api-keys.texi'.
	* doc/api-keys.texi (Keys): Update.
	* NEWS: Update.

	* ssh/session-func.c (guile_ssh_get_public_key_hash): Cleanup.

	* tests/client-server.scm ("userauth-get-list"): Fix a bug: Call
	`userauth-none!' first to get list of allowed authentication
	methods from the server.

	* tests/client-server.scm: Make sure that the received message is
	not `#f' before handling it in a server thread.
	(make-session-loop): New macro.

	* tests/client-server.scm (server-thread): Rename to
	`*server-thread*'.
	(spawn-server-thread): Update.
	(cancel-server-thread): Update.

	* tests/client-server.scm ("get-public-key-hash"): Check the hash.
	Check `bytevector->hex-string' return value.

	* ssh/session.scm (bytevector->hex-string): Fix a bug: Use
	`format' from `(ice-9 format)' module.

	* doc/api-sessions.texi (Sessions): Update description of
	`get-public-key-hash'.  Add documentation for
	`bytevector->hex-string'.  Add examples.

	* ssh/session.scm (bytevector->hex-string): New procedure.
	* examples/echo/client.scm.in (main): Use it.
	* examples/sssh.scm.in (main): Use it.

2014-05-30  Artyom Poptsov  <poptsov.artyom@gmail.com>

	* README: Update requirements.

	* examples/echo/client.scm.in (main): Public key is not needed
	anymore, remove it.
	(get-pubkey): Remove.

	* tests/client-server.scm ("userauth-pubkey!, success"): Public
	key is not needed anymore, remove it.

	* ssh/session-func.c (guile_ssh_get_public_key_hash): Return the
	hash as a bytevector instead of a string.
	* NEWS: Update.

2014-05-27  Artyom Poptsov  <poptsov.artyom@gmail.com>

	Perform basic work on porting of Guile-SSH on libssh 0.6.3.
	Currently it compiles with 0.6.3 and 4 of 5 tests pass.  There is
	some work that should be done.
	* ssh/auth.c (guile_ssh_userauth_pubkey): Update.  Change argument
	list.  All callers updated.
	(guile_ssh_userauth_autopubkey_x): Update.  Rename to
	`guile_ssh_userauth_pubkey_auto_x'.  Change argument list.  All
	callers updated.
	(guile_ssh_userauth_agent_x): New procedure.
	* ssh/auth.scm: Update.
	* ssh/key-func.c (public_key_to_ssh_string): Remove.
	(guile_ssh_public_key_to_string): Update.
	(guile_ssh_private_key_from_file): Update.
	(guile_ssh_public_key_from_private_key): Update.
	(guile_ssh_public_key_from_file): Update.  Change argument list.
	* ssh/key-type.c (free_key_smob): Update.
	(scm_from_ssh_key_type): Add ECDSA.
	(guile_ssh_key_get_type): Update.
	(_private_key_p, _public_key_p): Update.
	* ssh/key-type.h: Update.
	* ssh/message-func.c (get_auth_req): Update.
	* ssh/Makefile.am (libguile_ssh_la_LDFLAGS): Add `-lssh'.
	* tests/client-server.scm ("userauth-pubkey!, success"): Update.
	* examples/sssh.scm.in (main): Update.

2014-05-24  Artyom Poptsov  <poptsov.artyom@gmail.com>

	* ssh/Makefile.am: Build the library before compiling of Guile
	modules.

2014-03-23  Artyom Poptsov  <poptsov.artyom@gmail.com>

	* NEWS: Bump version to 0.6.0
	* doc/version.texi: Likewise.
	* configure.ac: Likewise.  Change URL of the project.

	* Makefile.am, am/Makefile.am, ssh/Makefile.am, ssh/auth.c,
	ssh/auth.h, ssh/auth.scm, ssh/base64.c, ssh/base64.h,
	ssh/channel-func.c, ssh/channel-func.h, ssh/channel-main.c,
	ssh/channel-type.c, ssh/channel-type.h, ssh/channel.scm,
	ssh/common.c, ssh/common.h, ssh/error.c, ssh/error.h,
	ssh/key-func.c, ssh/key-func.h, ssh/key-main.c, ssh/key-type.c,
	ssh/key-type.h, ssh/key.scm, ssh/message-func.c,
	ssh/message-func.h, ssh/message-main.c, ssh/message-type.c,
	ssh/message-type.h, ssh/message.scm, ssh/server-func.c,
	ssh/server-func.h, ssh/server-main.c, ssh/server-type.c,
	ssh/server-type.h, ssh/server.scm, ssh/session-func.c,
	ssh/session-func.h, ssh/session-main.c, ssh/session-type.c,
	ssh/session-type.h, ssh/session.scm, ssh/threads.c, ssh/threads.h,
	ssh/version.c, ssh/version.scm, tests/Makefile.am,
	tests/client-server.scm, tests/server-client.scm,
	tests/server.scm, tests/session.scm, tests/sssh-ssshd.scm,
	configure.ac: Replace `libguile-ssh' with `Guile-SSH' in
	commentaries.

	* examples/ssshd.scm.in (handle-req-auth): Fix handling of
	password authentication.

	* examples/ssshd.scm.in (main): Improve error handling on
	`server-accept': Print exception key on exception, wait 1 second
	before the second try to prevent flooding of the terminal with
	errors.

	* examples/echo/server.scm.in (main): Likewise.
	* doc/api-servers.texi (Servers): Update description of
	`server-accept'.

	* README (Distribution): Update information about compilation of
	Scheme modules.

	Don't include .x files in the distribution.
	* ssh/Makefile.am (AM_CPPFLAGS): Add pathes to includes.
	(snarfcppopts): Add `AM_CPPFLAGS'.
	(nodist_noinst_HEADERS): Remove.

	Fix parallel tests: Use port numbers from different ranges for
	each test case.
	* tests/client-server.scm, tests/server-client.scm: Update.
	* tests/sssh-ssshd.scm: Update.  Set port for ssshd.
	* NEWS: Update.

	* examples/ssshd.scm.in: Add `--port' option.
	(print-help-and-exit): Update.
	(main): Update.

	* ssh/session.scm: Update the module commentary.

	* NEWS: Update.

	* examples/Makefile.am (EXTRA_DIST): Add .in files.

	Fix compiling of Scheme modules.  Install .go files to the
	standard `site-ccache' directory.
	* configure.ac: Substitute `GUILE_EFFECTIVE_VERSION'.
	* ssh/Makefile.am (dist_pkgguilesite_DATA): Rename to
	`nobase_dist_pkgguilesite_DATA'.
	(ccachedir): Set Guile ccache path.
	(nobase_nodist_pkgguilesite_DATA): Rename to
	`nobase_dist_ccache_DATA'.
	(guilec_opts): Use absolute pathes.
	(guilec_env): Adjust `LD_LIBRARY_PATH' and `GUILE_LOAD_PATH'.

2014-03-22  Artyom Poptsov  <poptsov.artyom@gmail.com>

	* Makefile.am (clean-go): New target.
	* ssh/Makefile.am (clean-go): Likewise.

	* ssh/Makefile.am (dist_noinst_HEADERS): Add snarfed *.x files.

	* tests/Makefile.am (EXTRA_DIST): Add `dsakey' and `rsakey'.

	* Makefile.am (EXTRA_DIST): Add srfi-64.

	* tests/Makefile.am (AM_SCM_LOG_FLAGS): Use `top_srcdir' instead
	of `top_builddir'.

	* doc/guile-ssh.texi (Acknowledgments): Thank Ludovic.

	* ssh/auth.scm: Update module commentary.

	* .gitignore: Move rules related to object files, libraries
	etc. to `ssh/.gitignore'.  Update.
	* ssh/.gitignore: Update.
	* build-aux/.gitignore: New file.
	* doc/.gitignore: New file.
	* examples/.gitignore: New file.
	* m4/.gitignore: New file.

	* ssh/auth.c (guile_ssh_userauth_pubkey): Don't take a username as
	an parameter.  All callers updated.
	(guile_ssh_userauth_password): Likewise.
	* examples/ssshd.scm.in (handle-req-auth): Update.
	* examples/echo/client.scm.in (main): Update.
	* tests/client-server.scm ("userauth-password!, success")
	("userauth-password!, denied", "userauth-password!, partial")
	("userauth-pubkey!, success"): Update TCs.
	* doc/api-auth.texi (Auth): Update documentation for
	`userauth-pubkey!' and `userauth-password!'.  Add a general note
	about setting of a username.
	* doc/version.texi: Update.

2014-03-07  Artyom Poptsov  <poptsov.artyom@gmail.com>

	* THANKS: Add to the repository.  Thank Ludovic.
	* AUTHORS: Update.

	* examples/sssh.scm.in (read-all): Improve error handling: Catch
	`guile-ssh-error'.
	* examples/ssshd.scm.in (read-all): Likewise.
	* NEWS: Update.

2014-03-02  Ludovic Courtès  <ludo@gnu.org>

	* ssh/channel-type.c (ptob_fill_input): Check
	`ssh_channel_is_open' first.  Consider only SSH_ERROR and
	SSH_EOF as special return values of `scm_channel_poll'; a return
	value of zero is OK.  Likewise, don't return EOF when
	`ssh_channel_read' returns zero.

2014-03-02  Artyom Poptsov  <poptsov.artyom@gmail.com>

	* README: Update.
	(Distribution): Add the note about compiled .go files.
	(Installation): Update formatting.

2014-03-01  Artyom Poptsov  <poptsov.artyom@gmail.com>

	* tests/sssh-ssshd.scm: Unset `SSH_AUTH_SOCK' environment variable
	to prevent sssh from asking SSH agent for keys.
	* NEWS: Update.

	* examples/ssshd.scm: Rename to `examples/ssshd.scm.in'.
	* examples/sssh.scm: Rename to `examples/sssh.scm.in'.
	* examples/echo/client.scm: Rename to
	`examples/echo/client.scm.in'.
	* examples/echo/server.scm: Rename to
	`examples/echo/server.scm.in'.
	* examples/Makefile.am: Substitute `@GUILE@' with the actual path
	to Guile interpreter in *.in files.
	* NEWS: Update.

	* ssh/server-func.c (server-accept): Throw `guile-ssh-error' on
	error.
	* examples/ssshd.scm (main): Handle `guile-ssh-error' on
	`server-accept'.
	* examples/echo/server.scm (main): Likewise.
	* doc/api-servers.texi (Servers): Update `server-accept'
	documentation.  Add an example.
	* NEWS: Update.

2014-02-22  Artyom Poptsov  <poptsov.artyom@gmail.com>

	* tests/sssh-ssshd.scm ("ssshd, start"): Wait for a PID file to
	appear instead of reading the PID from stdout.  Improve.
	(*ssshd-cmd*): Set DSA key as well as RSA key.

	* examples/ssshd.scm (main): Add `--pid-file' option.  Store the
	PID in a file instead of printing it to stdout.
	(print-help-and-exit): Update.
	* NEWS: Update.

	* examples/sssh.scm (main): Make `ssh-debug' take the log
	verbosity as an argument.
	(print-help-and-exit): Update.
	* NEWS: Update.

	* examples/sssh.scm (print-help): Rename to `print-help-and-exit'.
	Call `exit'.  All callers updated.
	(print-version): Rename to `print-version-and-exit'.  Call `exit'.
	All callers updated.
	(main): Update.

	* examples/ssshd.scm (main): Add `--ssh-debug' option.
	(print-help-and-exit): Likewise.
	* NEWS: Update.

2014-02-15  Artyom Poptsov  <poptsov.artyom@gmail.com>

	* configure.ac: Add check for Guile VM's compiler.
	(AC_CONFIG_FILES): Add `am/Makefile'.
	* Makefile.am (SUBDIRS): Add `am' directory.
	* ssh/Makefile.am [HAVE_GUILE_VM]: Compile Guile modules and
	install produced *.go files.
	* am/guilec: New file.
	* am/snarf (AM_V_SNARF_0): Improve formatting.
	* ssh/.gitignore: New file.
	* NEWS: Update.

2014-02-07  Artyom Poptsov  <poptsov.artyom@gmail.com>

	* examples/README: Update.
	* README: Update.
	* README.org: Add the symlink to `README' to help the GitHub
	recognize the org-mode markup.
	* examples/README.org: Add the symlink to `examples/README.org'
	file for the same reason.

2014-02-05  Artyom Poptsov  <poptsov.artyom@gmail.com>

	* NEWS: Fix formatting a bit.

	* ssh/Makefile.am (libguile_ssh_la_SOURCES): Add `base64.h'.

	* configure.ac, doc/version.texi, NEWS: Bump version to 0.5.0

	* tests/sssh-ssshd.scm: Fix a bug: set `GUILE_LOAD_PATH' so the TC
	will use built files instead of installed ones.

	* configure.ac (AC_INIT): Update information about the package.

	* NEWS, TODO: Update.

	* tests/Makefile.am (SCM_TESTS): Add `sssh-ssshd.scm' TC.
	* tests/sssh-ssshd.scm: New file.

2014-02-03  Artyom Poptsov  <poptsov.artyom@gmail.com>

	* examples/ssshd.scm (close-ports): New procedure.
	(main): Add `--detach' option.

2014-02-02  Artyom Poptsov  <poptsov.artyom@gmail.com>

	Update requirements.
	* doc/guile-ssh.texi (Installation): Require libssh 0.5.4 or
	0.5.5.
	* README (Requirements): Update.
	* doc/version.texi: Update.

	* examples/ssshd.scm (main): Add command-line options: `--rsakey',
	`--dsakey', `--help'.
	(print-help-and-exit): New procedure.

	* NEWS: Update.

	* doc/api-messages.texi (Message Handling): Improve description of
	`message-get-type' procedure.  Add information about possible
	types and subtypes of a message.

2014-02-01  Artyom Poptsov  <poptsov.artyom@gmail.com>

	* README (Installation): Add information about running of
	self-tests.
	* doc/guile-ssh.texi (Installation): Likewise.
	* doc/version.texi: Update.

	* examples/ssshd.scm (poll): Remove.
	(format-debug): Remove.

	* src/: Rename to `ssh/'.
	* Makefile.am (SUBDIRS): Update.
	* configure.ac (LIBGUILE_SSH_INTERFACE): Update.
	* tests/Makefile.am: Update.
	(AM_SCM_LOG_FLAGS): Remove extra options.
	* README: Update.

	* tests/Makefile.am (SCM_LOG_COMPILER): Remove `--debug' option.
	(AM_TESTS_ENVIRONMENT): Fix setting up of environment variables.
	(SCM_LOG_COMPILER): Move compiler's options to `AM_SCM_LOG_FLAGS'
	variable.
	(AM_SCM_LOG_FLAGS): New variable.

	* tests/server-client.scm ("server-message-get"): Improve TC.

	* src/message.scm (message?): Export.
	* NEWS: Update.

	* tests/server-client.scm ("message-get-type"): New TC.

	* tests/Makefile.am: Use pre-built files from the repository for
	tests instead of installed ones.
	(AM_TESTS_ENVIRONMENT, SCM_LOG_COMPILER): Update.
	(EXTRA_DIST): Add tests.

2014-01-31  Artyom Poptsov  <poptsov.artyom@gmail.com>

	* Makefile.am: Move AM tests to `tests/Makefile.am'.
	(SUBDIRS): Add `tests'.
	* tests/Makefile.am: New file.
	* configure.ac (AC_CONFIG_FILES): Add `tests/Makefile'.

	* tests/server-client.scm: New test suite.
	* Makefile.am (SCM_TESTS): Add `server-client' TS.

	* README (Distribution): Add information about documentation.  Fix
	a typo.

	* doc/api-messages.texi (Messages): Improve documentation of the
	module.
	* doc/api-servers.texi (Servers): Likewise.
	* doc/api-sessions.texi (Sessions): Likewise.
	* doc/api-keys.texi (Keys): Likewise.
	* doc/api-version.texi (Version): Likewise.
	* doc/api-channels.texi (Channels): Likewise.  Add references.
	Improve documentation of `make-channel' and `channel-open-session'
	procedure.
	* doc/api-auth.texi (Auth): Add general description of `(ssh
	auth)' module.
	* doc/api-messages.texi (Message Handling): Add general
	description of a message.  Improve description of
	`message-reply-success' procedure.

2014-01-30  Artyom Poptsov  <poptsov.artyom@gmail.com>

	* tests/client-server.scm: Add data transferring TCs.
	(spawn-server-thread-for-dt-test)
	(make-session-for-dt-test, make-channel-for-dt-test): New procedures.
	("data transferring, string", "data transferring, bytevector"): New TCs.

2014-01-29  Artyom Poptsov  <poptsov.artyom@gmail.com>

	* tests/client-server.scm ("make-channel")
	("channel-open-session", "channel-request-exec"): New TCs.

	* tests/session.scm, tests/server.scm: Update comments.

	* tests/auth.scm: Remove.
	* Makefile.am: Likewise.

	* doc/api-sessions.texi (Sessions): Add general description of a
	session and its relationships with channels.

	* doc/api-messages.texi (Message Handling): Add description for
	`message-reply-success' and for
	`message-channel-request-reply-success' procedure.

	* tests/client-server.scm (make-server-for-test): New procedure.
	(spawn-server-thread): New macro.
	(cancel-server-thread): New procedure.
	("userauth-get-list", "userauth-none!, success")
	("userauth-none!, denied", "userauth-none!, partial")
	("userauth-password!, success", "userauth-password!, denied")
	("userauth-password!, partial", "userauth-pubkey!, success"): New
	TCs.

2014-01-28  Artyom Poptsov  <poptsov.artyom@gmail.com>

	* tests/client-server.scm: Improve.
	("connect-disconnect"): Rename TC to "connect!, disconnect!".

	* tests/server.scm ("server-set!, invalid values"): Don't check
	`bindaddr' with garbage strings because errors will be caught only
	on the subsequent call to `server-listen'.  The same for `rsakey'
	and `dsakey' -- errors will be caught on `server-accept' call.

	* configure.ac (AM_INIT_AUTOMAKE): Add `color-tests' option.
	* Makefile.am (TESTS): Fix a bug: use value of `SCM_TESTS'
	variable, not its name.
	(tests): Remove target.  Use `make check' instead.
	(CLEANFILES): Add auxiliary logs produced by tests.

	* tests/server.scm ("server-set!, valid values"): Check `hostkey'
	option.
	("server-set!, invalid values"): Likewise.

	* src/session-func.c (session_options): Remove duplicates that are
	existed for some options: `port-str', `log-verbosity-str',
	`add-identity'.
	(set_option): Likewise.
	* NEWS: Update.

	* doc/api-servers.texi: Add copyright notice.

	* doc/api-channels.texi (Channels): Add brief description of the
	channel type.  Add example of `channel-request-exec' usage.  Add
	description of `channel-set-stream!' and `channel-get-stream'
	procedure.

	* doc/api-version.texi (Version): Update concepts.
	* doc/api-sessions.texi (Sessions): Likewise.
	* doc/api-messages.texi (Messages, Parsing of Requests): Likewise.
	* doc/api-channels.texi (Channels): Likewise.
	* doc/api-auth.texi (Auth): Likewise.
	* doc/guile-ssh.texi (Top): Add `Concept Index'.
	* doc/indices.texi (Concept Index): New node.

	* doc/guile-ssh.texi: Remove `Preface' node.
	(Installation): New node.
	(Acknowledgments): Add new node.
	(Top): Add `Acknowledgments'.
	(Examples): Add information about installed examples.

	* doc/api-servers.texi (Servers): Add reference to `Messages' node.
	* doc/api-messages.texi (Message Handling): Add reference to
	`Parsing of Requests' node.
	(Parsing of Requests): Improve documentation for request parsers.

	* doc/guile-ssh.texi: Fix the top-level node of the documentation
	so now it integrates nicely into Info system.

	* doc/api-auth.texi, api-channels.texi, api-keys.texi,
	api-servers.texi, api-sessions.texi, api-version.texi,
	guile-ssh.texi: Improve.

	* doc/api-sessions.texi (Sessions): Improve description of
	`session-set!' procedure.
	* doc/api-servers.texi (Servers): Improve description of
	`server-set!' procedure.
	* doc/version.texi: Update.

	* src/server-func.c (set_option) [SSH_BIND_OPTIONS_LOG_VERBOSITY]:
	Use symbols to represent log levels instead of numbers.  All
	callers updated.
	(set_sym_opt): New procedure.
	* src/session-func.c: Move `log_verbosity' to `common.c' file.
	* src/common.c, src/common.h: Update.
	* examples/echo/server.scm (*default-log-verbosity*): Set to 'nolog.
	* examples/ssshd.scm (*default-log-verbosity*): Likewise.
	* NEWS: Update.

	* tests/client-server.scm ("connect"): Update test to use symbols
	for setting log levels.
	* tests/server.scm ("server-set!, valid values"): Likewise.
	("server-set!, invalid values"): Likewise.
	("make-server"): Likewise.
	("server-listen"): Likewise.
	* tests/session.scm ("session-set!, valid values"): Likewise.
	("session-set!, invalid values"): Update `log-verbosity' data set
	for the test.

	* src/session-func.c (set_option)[SSH_OPTIONS_LOG_VERBOSITY]: Use
	symbols to represent log levels instead of numbers.  All callers
	updated.
	(set_sym_opt): New procedure.
	* examples/echo/client.scm (main): Set log verbosity to `nolog'.
	* examples/sssh.scm (main): Update.

	* NEWS: Update.  Update format.  Use org-mode by default.  Add
	copyright notice.

2014-01-27  Artyom Poptsov  <poptsov.artyom@gmail.com>

	Add documentation in Texinfo format.
	* configure.ac: Add `doc/Makefile' to `AC_CONFIG_FILES'.
	* Makefile.am (SUBDIRS): Add `doc' directory.
	* doc/Makefile.am: New file.
	* doc/api-auth.texi, doc/api-channels.texi, doc/api-keys.texi,
	doc/api-messages.texi, doc/api-servers.texi,
	doc/api-sessions.texi, doc/api-version.texi, doc/fdl.texi,
	doc/guile-ssh.texi, doc/indices.texi, doc/version.texi: New files.

	* NEWS: Update.

	* src/channel-func.c (guile_ssh_channel_get_stream): New procedure.
	* src/channel.scm (channel-get-stream): Export.

	* examples/echo/client.scm (main): Print MD5 sum if the server is
	not known.

	* tests/client-server.scm: New file.
	* Makefile.am (SCM_TESTS): Add `client-server.scm' test.

2014-01-26  Artyom Poptsov  <poptsov.artyom@gmail.com>

	* tests/server.scm ("server-set!, invalid values", "make-server")
	("server-listen"): New TCs.

	* tests/session.scm ("comparison of sessions"): Fix a typo in TC
	name.

	* tests/server.scm ("server?", "comparison of servers"): New TCs.

	* tests/.gitignore: New file.

	Add some unit tests for Guile-SSH server API.
	* tests/server.scm: New file.
	* tests/dsakey, tests/rsakey: : New files.
	* Makefile.am (SCM_TESTS): Add `server.scm' test.

	* tests/session.scm ("session?"): New test case.
	("comparsion of sessions"): Use one test case instead of two
	separated TCs (equal?/not equal? test).
	("session-set!, valid values"): Fix bug in TC: try all valid
	values for each option, not only the first one.

	* src/server-type.c (guile_ssh_is_server_p): New procedure.
	(guile_ssh_server_close_x): Remove.

	* src/server-type.h (guile_ssh_is_server_p): Export.
	* src/server.scm (server?): Export.
	* src/session-type.c (guile_ssh_is_session_p): New procedure.
	* src/session-type.h (guile_ssh_is_session_p): Export.
	* src/session.scm (session?): Export.
	* NEWS: Update.

	Add some unit tests.
	* srfi/srfi-64.upstream.scm, srfi/srfi-64.scm: New files.
	* tests/session.scm, tests/auth.scm: New files.
	* Makefile.am (SCM_TESTS): New variable.
	(TESTS): Likewise.
	(TEST_EXTENSIONS): Likewise.
	(AM_TESTS_ENVIRONMENT): Likewise.
	(SCM_LOG_COMPILER): Likewise.
	(AM_SCM_LOG_FLAGS): Likewise.
	(tests): New target.
	(CLEANFILES): Add .log-files produced by tests.

2014-01-23  Artyom Poptsov  <poptsov.artyom@gmail.com>

	* src/auth.h (guile_ssh_userauth_autopubkey_x): Export.

	* NEWS: Update.

	* src/key-func.c (guile_ssh_private_key_from_file): Rollback to
	the previous version of the procedure (which doesn't accept a
	passphrase as an argument) due to security considerations.  The
	problem is that the passphrase provided by the user will float
	around in (possibly swapped) memory unless it will be collected by
	the GC.

	Thanks to Ludovic Courtès <ludo@gnu.org> for pointing this out.

	Instead the user must use either a SSH agent (with
	`userauth-autopubkey!' procedure) or privide the passphrase
	interactively (the user will be asked for the passphrase by the
	underlying libssh procedure if the provided key is encrypted).

	* src/auth.c (guile_ssh_userauth_autopubkey_x): Likewise.

2014-01-22  Artyom Poptsov  <poptsov.artyom@gmail.com>

	* src/channel-type.c: Set default write buffer size to 1 byte.
	(ptob_close): Get size of the buffers from ptab entry.
	(_ssh_channel_to_scm): Likewise.

	* examples/echo/client.scm: Improve.

	* examples/echo/server.scm (print-help): Update.
	(main): Add `--port' option.  Print RSA/DSA key pathes and current
	bind port on the start.

	* src/channel-type.c (ptob_fill_input): Rename the argument.
	Update comments.

2014-01-20  Artyom Poptsov  <poptsov.artyom@gmail.com>

	* examples/echo/server.scm (read-all): Fix a bug: return the first
	read line if there is no more data to read.
	* examples/echo/client.scm (read-all): Likewise.

	* examples/echo/server.scm (print-help): New procedure.
	(main): Handle command-line options.

2014-01-19  Artyom Poptsov  <poptsov.artyom@gmail.com>

	* src/message-func.c
	(guile_ssh_message_channel_request_open_reply_accept): Fix a bug:
	pass a `ssh_channel' instance to `_ssh_channel_to_scm' procedure
	instead of pointer to the instance.

2014-01-18  Artyom Poptsov  <poptsov.artyom@gmail.com>

	* src/key-func.c: Update copyright dates.
	(guile_ssh_private_key_from_file): Improve
	assertion of passphrase.  Improve docstring and comments.

	* src/auth.c, src/auth.scm: Update copyright dates.

	* examples/sssh.scm (main): Use `userauth-autopubkey!' for
	authentication.

	* src/auth.c (guile_ssh_userauth_autopubkey_x): New procedure.
	* src/auth.scm (userauth-autopubkey!): Export.

2014-01-12  Artyom Poptsov  <poptsov.artyom@gmail.com>

	* examples/sssh.scm (main): Ask the user for a passphrase.
	* src/key-func.c (guile_ssh_private_key_from_file): Change
	argument list: add optional argument `passphrase'.

2014-01-11  Artyom Poptsov  <poptsov.artyom@gmail.com>

	* examples/ssshd.scm (handle-channel): Use `read-all' instead of
	`channel-read'.  Update.
	(handle-request-exec): Use `display' instead of `channel-write'.
	(shell-loop): Use `read-all' instead of `channel-read' and
	`channel-poll'.   Use `display' instead of `channel-write'.
	(main): Close a channel before disconnecting the session.
	* examples/sssh.scm (read-all): New procedure.
	(main): Use `read-all' instead of `read-line'.  Use `char-ready?'
	instead of `channel-poll'.

2014-01-07  Artyom Poptsov  <poptsov.artyom@gmail.com>

	* TODO: Update.

	* src/channel-type.c (ptob_input_waiting): Improve error checking.
	(ptob_fill_input): Call `ssh_channel_poll' to update underlying
	SSH channel state and check whether we have data to read or not.
	Check if the channel is open.

	* examples/echo/server.scm: Update comments.
	(read-all): New procedure.
	(main): Update.  Catch exceptions.  Use `write-line' instead of
	`display'.
	* examples/echo/client.scm: Update comments.
	(read-all): New procedure.
	(main): Update.  Use `char-ready?' instead of `channel-poll'.  Use
	`write-line' instead of `display'.

	* src/channel-func.c (guile_ssh_channel_open_session): Update
	the documentation string.
	* src/channel-type.c: Update comments.
	* src/channel.scm: Likewise.

	* src/channel-type.c (_ssh_channel_to_scm): Don't set
	`SCM_BUFLINE' bit.
	(ptob_fill_input, ptob_flush, ptob_close, print_channel): Remove
	debug traces.
	(ptob_fill_input): Return EOF on `SSH_AGAIN'.

2014-01-06  Artyom Poptsov  <poptsov.artyom@gmail.com>

	* src/channel-type.c (ptob_close): Free the underlying SSH
	channel.
	* src/channel.scm (free-channel!): Remove.
	* src/channel-func.c (guile_ssh_channel_free): Remove.

	* src/channel-func.c (guile_ssh_channel_set_stream_x): New
	procedure.
	* src/channel.scm: Remove unneeded procedures.
	Export `channel-set-stream!'.

	* src/channel-type.c (_ssh_channel_to_scm): Don't set `SCM_OPN'
	bit on the newly created channel.
	* src/channel-func.c (guile_ssh_channel_open_session): Set
	`SCM_OPN' bit on the channel.
	* src/message-func.c
	(guile_ssh_message_channel_request_open_reply_accept): Likewise.

	* src/channel-type.c (ptob_write): Improve error handling.  Add a
	comment.  Remove debug information.
	(ptob_input_waiting): Change `FUNC_NAME' string.

	* src/channel-func.c (guile_ssh_channel_pool)
	(guile_ssh_channel_close): Remove.
	* src/channel-func.h: Likewise.

	* src/channel-type.c (ptob_flush): Improve.
	(ptob_close): Flush a port before closing its SSH channel.

2014-01-05  Artyom Poptsov  <poptsov.artyom@gmail.com>

	* src/channel-type.c (ptob_fill_input): Improve.

2014-01-04  Artyom Poptsov  <poptsov.artyom@gmail.com>

	* examples/echo/server.scm (main): Use `char-ready?' predicate
	instead of the custom procedure `channel-poll'.

	* src/channel-type.c (ptob_close): New procedure.
	(print_channel): Don't try to get state of a channel if its port
	is closed because it leads to segfaults.  Closed port means closed
	channel.
	(init_channel_type): Register `ptob_close' with
	`scm_set_port_close'.
	(ptob_input_waiting): Call `ssh_channel_poll'.
	(init_channel_type): Register callback with
	`scm_set_port_input_waiting' procedure.

	* examples/echo/client.scm (main): Call `close' on a channel.
	* examples/echo/server.scm (main): Likewise.

2014-01-02  Artyom Poptsov  <poptsov.artyom@gmail.com>

	Use Guile port API to implement Guile-SSH channels.
	* src/channel-func.c (guile_ssh_channel_read)
	(guile_ssh_channel_write): Remove.
	* src/channel-func.h (guile_ssh_channel_read): Remove.
	* src/channel-type.c (ptob_fill_input, ptob_write, ptob_flush)
	(ptob_input_waiting, _ssh_channel_to_scm): New procedures.
	(guile_ssh_make_channel): Use `_ssh_channel_to_scm'.
	(_scm_to_ssh_channel): Use `SCM_STREAM' macro.
	(init_channel_type): Register Guile port callbacks.
	* src/channel-type.h (_ssh_channel_to_scm): Export.
	* src/channel.scm (channel-read, channel-write): Remove.
	* src/message-func.c
	(guile_ssh_message_channel_request_open_reply_accept): Use
	`_ssh_channel_to_scm'.
	* examples/echo: Add to the repository.
	* examples/Makefile.am: Add echo server/client example.
	* examples/README: Update.
	* examples/sssh.scm: Update.
	* README: Update.

2013-11-26  Artyom Poptsov  <poptsov.artyom@gmail.com>

	* configure.ac, NEWS: Bump version to 0.4.0

2013-11-25  Artyom Poptsov  <poptsov.artyom@gmail.com>

	* examples/ssshd.scm (handle-req-channel): Handle
	`channel-request-env'.
	(main): Improve handling of `request-channel'.
	Print path to a key and the port number on the start.

2013-11-23  Artyom Poptsov  <poptsov.artyom@gmail.com>

	* src/base64.c (bin_to_base64): Change type of the second argument
	to int to prevent an infinite loop due to wrapping of the size_t
	value.
	* src/base64.h: Update.
	* src/key-func.c (guile_ssh_public_key_to_string): Change type of
	`key_len'.  Rename the argument.  Update comments.
	* NEWS: Update.

	* examples/sssh.scm (*option-spec*): Add `ssh-debug' switch.

	* README: Update.

	* examples/Makefile.am (dist_examples_DATA): Add missed
	`ssshd.scm'.
	(AM_CFLAGS): Remove.

2013-11-22  Artyom Poptsov  <poptsov.artyom@gmail.com>

	* NEWS: Update.

	* src/channel-func.h: Add `guile_ssh_set_set_pty_size_x'.
	* src/channel-func.c (guile_ssh_channel_set_pty_size_x): New
	procedure.
	* src/channel.scm: Export `channel-set-pty-size!'.

2013-11-21  Artyom Poptsov  <poptsov.artyom@gmail.com>

	* src/message-type.c (print_message): New procedure.
	(init_message_type): Set the printer procedure for the smob.
	* NEWS: Update.

2013-11-20  Artyom Poptsov  <poptsov.artyom@gmail.com>

	* build_aux/: Rename to `build-aux'.  Configuration files are
	updated.
	* configure.ac: Update.
	* Makefile.am: Update.

	* src/session-type.c (PRINT_DEBUG): Remove the macro.

2013-11-19  Artyom Poptsov  <poptsov.artyom@gmail.com>

	* src/channel-func.c (guile_ssh_channel_request_pty)
	(guile_ssh_channel_request_shell): New procedures.
	* src/channel.scm: Export `channel-request-pty' and
	`channel-request-shell'.

	* TODO, README, AUTHORS: Update.
	* NEWS: Update.  Fix a typo.

2013-11-18  Artyom Poptsov  <poptsov.artyom@gmail.com>

	* src/channel-func.c (guile_ssh_channel_read): Fix a memory
	freeing error: use `scm_from_locale_string' instead of
	`scm_take_locale_string', call `scm_gc_free' on allocated buffer.
	Improve error handling.  Add comments.

	* examples/sssh.scm (main): Separate libssh debug and the program
	debug mode.  Print SSH channels.

	* src/channel-type.c (print_channel): New procedure.
	(init_channel_type): Set the printer procedure for the smob.
	* NEWS: Update.

2013-11-17  Artyom Poptsov  <poptsov.artyom@gmail.com>

	* TODO: Update.

2013-11-16  Artyom Poptsov  <poptsov.artyom@gmail.com>

	* m4/Makefile.am, m4/guile.m4, m4/lib-link.m4: New files.
	* Makefile.am: Add "build_aux" and "m4" to `SUBDIRS'.
	* configure.ac: Use `AC_CONFIG_MACRO_DIR' to set m4 dir.
	Add "m4/Makefile" to `AC_CONFIG_FILES'.

	* Makefile.am (ACLOCAL_AMFLAGS): Set variable.
	* src/Makefile.am (AM_CFLAGS): Remove.
	(libguile_ssh_la_CPPFLAGS, snarfcppopts): Add `GUILE_CFLAGS'.

	* INSTALL: Update.

	* build_aux/Makefile.am: New file.
	* configure.ac: Store auxiliary build files in `build_aux'
	directory.  Add "build_aux/Makefile" to `AC_CONFIG_FILES'.

2013-11-09  Artyom Poptsov  <poptsov.artyom@gmail.com>

	* configure.ac: Add check for Guile-2.0.

2013-11-08  Artyom Poptsov  <poptsov.artyom@gmail.com>

	* configure.ac: Use AC_COPYRIGHT to store copyright information.

2013-11-06  Artyom Poptsov  <poptsov.artyom@gmail.com>

	* configure.ac: Use `PKG_CHECK_MODULES' macro instead of
	`AC_SEARCH_LIBS' to check if the needed version of libssh is
	installed.

2013-11-03  Artyom Poptsov  <poptsov.artyom@gmail.com>

	* src/session-func.c (guile_ssh_session_set): Use
	`_scm_to_ssh_const'.  Throw guile-ssh-error on error.  Make return
	value undefined.

	* NEWS, TODO: Update.

	Move common procedures for converting SCM values to SSH contants
	and vice versa to common.c file.
	* src/common.c, src/common.h: New files.
	* src/message-func.c (_ssh_const_to_scm): Remove.
	* src/server-func.c (guile_ssh_server_set_x): Use `_scm_to_ssh_const'.
	* src/Makefile.am (libguile_ssh_la_SOURCES): Add common.{c,h}.

	* src/message.scm (message-reply-success): New procedure.
	* examples/ssshd.scm (handle-req-auth, handle-req-channel, main):
	Use `message-reply-success'.

	* examples/ssshd.scm (handle-req-auth): Handle public key state.

	* src/message.scm (message-auth-reply-public-key-success): Rename
	to `message-auth-reply-public-key-ok'.
	* src/message-func.c
	(guile_ssh_message_auth_reply_public_key_success): Rename to
	`guile_ssh_message_auth_reply_public_key_ok'.

2013-11-02  Artyom Poptsov  <poptsov.artyom@gmail.com>

	* src/message.scm (auth-req:pubkey-state): New procedure.
	* src/message-func.c (get_auth_req): Store public key state in the
	vector.

	* examples/ssshd.scm: Add to the repository.
	* examples/README: Update.

	* src/server-func.c (guile_ssh_server_listen_x): Rename to
	`guile_ssh_server_listen'.
	* server.scm (server-listen!): Rename to `server-listen'.

	Fix a error with double free of memory.  The problem was that SSH
	keys are usually freed along with the object that contains them.
	For example, if a key is gotten from a SSH session it will be
	freed along with the session.  Not if we try to free the memory
	taken by the key then we get "double free" error.  To prevent it
	the new field in the key smob structure is introduced to track who
	is responsible for freeing the key.
	* src/key-type.h (key_data): Add "is_to_be_freed" field.
	* src/key-type.c (free_key_smob): Check if the key must be freed.
	* src/key-func.c (guile_ssh_private_key_from_file)
	(guile_ssh_public_key_from_private_key)
	(guile_ssh_public_key_from_file): Set "is_to_be_freed" field for
	the key.
	* src/message-func.c (get_auth_req): Mark a key that it must not
	be freed by GC.

2013-10-28  Artyom Poptsov  <poptsov.artyom@gmail.com>

	* src/key-type.c (free_key_smob): Fix warnings.
	* src/key-func.c (guile_ssh_public_key_to_string): Likewise.

	* src/key-type.c (free_key_smob): Use `publickey_free' instead of
	`ssh_key_free'.

	* Makefile.am (SUBDIRS): Add examples/
	* configure.ac: Add examples/Makefile
	* examples/: Add to the repository.

	* src/server.scm (server-set-message-callback!): Remove.
	* src/server-func.c (callback)
	(guile_ssh_server_set_message_callback_x): Remove.

2013-10-27  Artyom Poptsov  <poptsov.artyom@gmail.com>

	* src/message-func.c: Update comments.  Re-organize order of
	procedures.
	(get_service_req, get_channel_open_req): New procedures.
	(guile_ssh_message_get_req): Handle SSH_REQUEST_SERVICE and
	SSH_REQUEST_CHANNEL_OPEN.

	* src/message.scm (service-req:service, channel-open-req:orig)
	(channel-open-req:orig-port, channel-open-req:dest)
	(channel-open-req:dest-port): New procedures.

	* src/message-func.c (guile_ssh_message_service_reply_success)
	(guile_ssh_message_auth_reply_success)
	(guile_ssh_message_auth_reply_public_key_success)
	(guile_ssh_message_channel_request_open_reply_accept): Add
	description.

2013-10-26  Artyom Poptsov  <poptsov.artyom@gmail.com>

	* src/message-func.c (guile_ssh_message_service_reply_success):
	New procedure.
	* src/message.scm: Add commentary.
	(message-service-reply-success): Export.

2013-10-20  Artyom Poptsov  <poptsov.artyom@gmail.com>

	* src/message.scm (exec-req:cmd): Export.

2013-10-19  Artyom Poptsov  <poptsov.artyom@gmail.com>

	* src/message.scm: Unify way of getting information from requests.
	(auth-req:user, auth-req:password, auth-req:pubkey, pty-req:term)
	(pty-req:width, pty-req:height, pty-req:pxwidth)
	(pty-req:pxheight, env-req:name, env-req:value, exec-req:cmd)
	(global-req:addr, global-req:port): New procedures.
	* src/message-func.c (get_auth_req, get_pty_req, get_env_req)
	(get_exec_req, get_global_req, guile_ssh_message_get_req): New
	procedures.
	(guile_ssh_message_auth_get_user)
	(guile_ssh_message_auth_get_password)
	(guile_ssh_message_auth_get_public_key)
	(guile_ssh_message_exec_get_command): Remove.

	* src/message-func.c (_scm_member_p): New procedure.
	(guile_ssh_message_auth_set_methods_x): Improve.

	Improve printing of SSH keys.
	* src/key-type.c (print_key): New procedure.
	(init_key_type): Register the callback for printing.
	(guile_ssh_key_get_type): Use `ssh_privatekey_type' instead of
	`ssh_key_type'.

2013-10-17  Artyom Poptsov  <poptsov.artyom@gmail.com>

	* src/message-func.c (guile_ssh_message_exec_get_command): New
	procedure.
	* src/message.scm (message-exec-get-command): Export.

2013-10-10  Artyom Poptsov  <poptsov.artyom@gmail.com>

	* src/server-func.c: Fix a comment.
	(guile_ssh_server_listen_x): Fix a typo.

	Unificate the way of server configuration: use `server-set!' to set
	server to the blocking/nonblocking mode.
	* src/server-func.c (set_option): Handle 'blocking-mode
	(guile_ssh_server_set_blocking_x): Remove procedure.

	* src/server.scm (server-set-blocking!): Remove procedure.
	(make-server): Handle "blocking-mode" keyword.

	* src/server-func.c (set_option): Don't use TYPE macro.
	(TYPE): Remove the macro.
	(set_blocking_mode): New procedure.

2013-09-29  Artyom Poptsov  <poptsov.artyom@gmail.com>

	* src/message-func.c (guile_ssh_message_auth_get_password): Return
	a password as a string instead of a symbol.

2013-09-26  Artyom Poptsov  <poptsov.artyom@gmail.com>

	* src/server-type.c (guile_ssh_make_server): Change Scheme name to
	`%make-server'.
	* src/server.scm (make-server): New procedure.

2013-09-25  Artyom Poptsov  <poptsov.artyom@gmail.com>

	* src/session-func.c (guile_ssh_connect): Rename to
	`guile_ssh_connect_x'.  Throw an exception on error.
	(guile_ssh_authenticate_server): Throw an exception on error.

	* src/session-func.h: Add `guile_ssh_connect_x'.  Add
	`guile_ssh_authenticate_server'.

	* src/session-type.c (guile_ssh_make_session): Change Scheme name
	to `%make-session'.
	* src/session.scm (make-session): New procedure.

2013-09-24  Artyom Poptsov  <poptsov.artyom@gmail.com>

	* src/message-func.c (guile_ssh_message_reply_default)
	(guile_ssh_message_auth_reply_success)
	(guile_ssh_message_auth_reply_public_key_success)
	(guile_ssh_message_channel_request_reply_success)
	(guile_ssh_message_auth_set_methods_x): Throw an exception on
	error.  Make return value undefined.  Change the description.
	* src/server-func.c (guile_ssh_server_set_x)
	(guile_ssh_server_listen_x, guile_ssh_server_handle_key_exchange):
	Likewise.

	* src/session-func.c (guile_ssh_write_known_host): Throw an
	exception on error.  Make return value undefined.
	* src/channel-func.c (guile_ssh_channel_open_session)
	(guile_ssh_channel_request_exec, guile_ssh_channel_request_env)
	(guile_ssh_channel_close): Likewise.

2013-09-22  Artyom Poptsov  <poptsov.artyom@gmail.com>

	* src/server-func.c (guile_ssh_server_accept_x): Rename to
	`guile_ssh_server_accept'.  Change Scheme name to `server-accept'.
	Change the function so it has no side effects.
	(guile_ssh_server_listen): Rename to `guile_ssh_server_listen_x'
	because of side effects.  Change Scheme name to `server-listen!'.

	* src/server-func.h: Update.
	* src/server.scm: Export `server-accept'.  Rename `server-listen'
	to `server-listen!'.

	* src/message-func.c
	(guile_ssh_message_channel_request_reply_success): New procedure.
	* src/message.scm (message-channel-request-reply-success): Export.

	* src/session-func.c (guile_ssh_write_known_host): Fix the wrong
	Scheme name: rename to `write-known-host!'.
	* src/session.scm: Likewise.

2013-09-21  Artyom Poptsov  <poptsov.artyom@gmail.com>

	* src/channel-func.c (guile_ssh_channel_write): New procedure.
	* src/channel.scm: Likewise.

	* NEWS: Update.

	* src/session-func.c (session_options): Don't use TYPE macro to
	get names of SSH constants.
	(set_option): Likewise.
	(TYPE): Remove the macro.

	* src/auth.c, src/auth.scm, src/channel-func.c,
	src/channel-type.c, src/channel.scm, src/key-func.c,
	src/key-type.c, src/key.scm, src/session-func.c,
	src/session-type.c, src/session.scm, src/version.c,
	src/version.scm, src/message-func.c, src/message-type.c,
	src/message.scm, src/server-func.c, src/server-type.c,
	src/server.scm: Remove "ssh:" prefix from functions names.  Update
	comments.

	Implement the SSH message type.
	* src/Makefile.am: Add message* files.
	* src/server-func.c (guile_ssh_server_set_message_callback_x)
	(guile_ssh_server_message_get, callback): New procedures.
	* src/server.scm (ssh:server-set-message-callback!)
	(ssh:server-message-get): Export.
	* src/message-func.c, src/message-func.h, src/message-main.c,
	src/message-type.c, src/message-type.h, src/message.scm: New
	files.

2013-08-28  Artyom Poptsov  <poptsov.artyom@gmail.com>

	Implement the basic server functionality.
	* src/server-func.c, src/server-func.h, src/server-main.c,
	src/server-type.c, src/server-type.h, src/server.scm: New files.
	* src/Makefile.am: Add server related sources.

2013-08-26  Artyom Poptsov  <poptsov.artyom@gmail.com>

	* src/session-func.c: Use a short macro for getting long SSH
	options names.
	(TYPE): New macro.
	(set_option): Use TEST macro.

2013-08-25  Artyom Poptsov  <poptsov.artyom@gmail.com>

	Use the Guile magic snarfer to make guile_ssh_* functions visible
	to the Scheme world.  Use functions names as they seen from Scheme
	instead of C names in type check macros.
	* src/auth.c, src/channel-func.c, src/channel-type.c,
	src/key-func.c, src/key-type.c, src/session-func.c,
	src/session-type.c, src/version.c: Use snarfing macros.
	* src/Makefile.am: Use guile-snarf to generate needed files.  Fix
	some comments.
	* configure.ac: Use AM_SILENT_RULES.
	* .gitignore: Ignore files produced by the magic snarfer.

2013-07-29  Artyom Poptsov  <poptsov.artyom@gmail.com>

	* src/channel-func.c (guile_ssh_channel_read): Fix memory
	corruption during freeing of the allocated memory.  Initialize
	allocated memory with zeroes.  Don't use dynwind.
	* NEWS: Update.

2013-07-20  Artyom Poptsov  <poptsov.artyom@gmail.com>

	* NEWS: Update.

2013-07-19  Artyom Poptsov  <poptsov.artyom@gmail.com>

	* src/session-func.c: Fix a typo in the option symbol:
	'strcthostkeycheck -> 'stricthostkeycheck
	(set_bool_opt): Fix the assertion for the third argument: expect
	a boolean value instead of an integer value.

2013-07-14  Artyom Poptsov  <poptsov.artyom@gmail.com>

	* configure.ac, NEWS: Bump version to 0.3.1

	Fix several bugs.
	* src/threads.c, src/threads.h: Fix a bug with variable
	initialization: use constant value to initialize SSH threads
	state.
	* src/Makefile.am (libguile_ssh_la_SOURCES): Add missed files.
	(libguile_ssh_la_LDFLAGS): Add missed flags.

	* src/channel-type.c (guile_ssh_make_channel): Cleanup the code.

	* README: Add info about dependencies.
	* TODO: Update.

	Make the library thread-safe.
	* src/channel-main.c (init_channel): Initialize threads.
	* src/key-main.c (init_key): Likewise.
	* src/session-main.c (init_session): Likewise.
	* src/threads.c, src/threads.c: New files.

2013-07-13  Artyom Poptsov  <poptsov.artyom@gmail.com>

	Use a simpler method to GC'ing of SSH channels.  The idea is that
	we don't have to free resources allocated by a channel during its
	GC'ing, because these resources will be freed anyway when the
	related SSH session is GC'ed.  However, to be able to control
	allocating of resources more precisely, introduce new procedure
	ssh:free-channel! that can be used for freeing resources allocated
	by a channel.
	* src/channel-func.c (guile_ssh_channel_free): New procedure.
	(init_channel_func): Add ssh:free-channel!
	* src/channel-type.c (free_channel): Don't free channel resourses.
	(guile_ssh_make_channel): Remove extra code.
	* src/channel-type.h: Remove the extra field from channel_data.
	* src/channel.scm: Add ssh:free-channel!
	* src/session-type.c (free_session): Remove extra code.

	* configure.ac, NEWS: Bump version to 0.3

	Implement equalp callbacks for smobs.
	* src/channel-type.c (equalp_channel): New procedure.
	(init_channel_type): Register the equalp callback.
	* src/key-type.c (equalp_key): New procedure.
	(init_key_type): Register the equalp callback.
	* src/session-type.c (equalp_session): New procedure.
	(init_session_type): Register the equalp callback.

	* src/session-type.c (_scm_to_ssh_session): New procedure.
	(free_session): Use _scm_to_ssh_session.
	* src/session-type.h: (_scm_to_ssh_session): New procedure.
	* src/key-type.c (free_key_smob, guile_ssh_key_get_type): Use
	_scm_to_ssh_key to get smob data.
	(guile_ssh_is_public_key_p): Likewise.  Use _public_key_p to check
	the key type.
	(guile_ssh_is_private_key_p): Use _scm_to_ssh_key.  Use
	_private_key_p to check the key type.
	(_scm_to_ssh_key, _private_key_p, _public_key_p): New procedures.
	* src/key-type.h (_scm_to_ssh_key, _private_key_p, _public_key_p):
	New procedures.
	* src/channel-type.c (_scm_to_ssh_channel): New procedure.
	(guile_ssh_make_channel): Use _scm_to_ssh_session.
	* src/channel-type.h (_scm_to_ssh_channel): New procedure.
	* src/auth.c (guile_ssh_userauth_pubkey)
	(guile_ssh_userauth_password, guile_ssh_userauth_none)
	(guile_ssh_userauth_get_list): Use _scm_to_* to get smob data and
	predicates related so corresponding types to check their types.
	Clean up the code.
	* src/session-func.c (guile_ssh_blocking_flush)
	(guile_ssh_session_set, guile_ssh_connect, guile_ssh_disconnect)
	(guile_ssh_get_protocol_version, guile_ssh_get_error)
	(guile_ssh_authenticate_server, guile_ssh_get_public_key_hash)
	(guile_ssh_write_known_host, guile_ssh_is_connected_p): Use
	_scm_to_ssh_session.
	* src/key-func.c (guile_ssh_public_key_to_string)
	(guile_ssh_private_key_from_file)
	(guile_ssh_public_key_from_private_key)
	(guile_ssh_public_key_from_file): Use _scm_to_ssh_key to get smob
	data.  Use _private_key_p and _public_key_p predicates to check
	smob type.
	* src/channel-func.c (guile_ssh_channel_open_session)
	(guile_ssh_channel_request_exec, guile_ssh_channel_request_env)
	(guile_ssh_channel_pool, guile_ssh_channel_read)
	(guile_ssh_channel_close, guile_ssh_channel_is_open_p)
	(guile_ssh_channel_is_eof_p): Use _scm_to_ssh_channel.

	* src/channel-func.c (guile_ssh_channel_close): Fix return value:
	return SCM_BOOL_T if channel is closed successfully, SCM_BOOL_F
	otherwise.

	Fix GC'ing of SSH objects: the program doesn't crashes anymore
	during GC'ing of channels and keys.
	* src/session-type.c (free_session): Mark all related channels as
	freed.
	(guile_ssh_make_session): Initialize the channels array.
	* src/key-type.c (mark_key_smob): Fix smob marking.
	* src/channel-type.c (free_channel): Check if the channel has been
	already freed along with the related SSH session.
	(guile_ssh_make_channel): Store the reference to the channel in
	the array of channels related to the SSH session.
	* src/channel-type.h: Add is_channel_alive field to channel_data.
	* TODO: Add to the repository.

2013-06-23  Artyom Poptsov  <poptsov.artyom@gmail.com>

	* src/key-type.h: Improve storing of public keys represented as a
	SSH string -- store the key type along with the key itself.
	* src/key-func.c (guile_ssh_public_key_from_file): Likewise.
	(public_key_to_ssh_string): Update.
	* src/key-type.c (guile_ssh_key_get_type): New function.
	(scm_from_ssh_key_type): New static function.
	(free_key_smob): Update.
	(init_key_type): Define ssh:get-key-type.
	* src/key.scm: Export ssh:get-key-type.

2013-06-16  Artyom Poptsov  <poptsov.artyom@gmail.com>

	* src/auth.c (guile_ssh_userauth_get_list): Fix a bug with wrong
	scm_append call during making the list.

	Implement ssh:userauth-get-list that returns a list of available
	authentication methods for a given SSH session.
	* src/auth.c (guile_ssh_userauth_get_list): New function.
	(init_auth_func): Define ssh:userauth-get-list.

	* src/auth.h: Likewise.
	* src/auth.scm: Add ssh:userauth-get-list.

2013-06-15  Artyom Poptsov  <poptsov.artyom@gmail.com>

	* src/key-func.c: Fix a comment.

	Improve working with public keys.  Because some libssh functions
	working with public keys represented as a ssh_string instead of a
	ssh_public_key, we try to hide this peculiarity so all kinds of
	keys are look like a key_smob from the Scheme perspective.
	* src/key-type.h: Add ssh_public_key_str to key_data struct.
	* src/key-type.c (free_key_smob): Handle public keys that
	represented by a ssh_string.
	(guile_ssh_is_public_key_p): Likewise.
	* src/key-func.c (public_key_to_ssh_string): New function.
	(guile_ssh_public_key_to_string): Fix converting a public key.
	(guile_ssh_public_key_from_file): Make it work.

	* src/key-func.h: Add public_key_to_ssh_string.
	* src/Makefile.am: Add base64.c
	* src/base64.c, src/base64.h: New files.

2013-06-08  Artyom Poptsov  <poptsov.artyom@gmail.com>

	* src/channel-func.c: Include error.h
	(guile_ssh_channel_read): Initialize obtained_data with
	SCM_BOOL_F
	* src/auth.c: Include error.h
	(guile_ssh_userauth_pubkey): Initialize strings with null.

	* src/session-func.c (guile_ssh_connect)
	(guile_ssh_blocking_flush): Return 'error by default.

	* src/session-func.c (set_uint32_opt): Fix wrong variable
	assignment.

	* src/Makefile.am (AM_LDFLAGS): Fix flags.
	(AM_CFLAGS): Likewise.  Add "-Wall" and "-g" flags.

	* src/key-func.c (guile_ssh_public_key_to_string): Fix SCM_ASSERT
	call.

2013-05-26  Artyom Poptsov  <poptsov.artyom@gmail.com>

	* src/channel-func.c (guile_ssh_channel_read): Fix call of
	undefined function.
	* src/key-func.c (guile_ssh_private_key_from_file): Likewise.
	Improve error handling.

2013-05-25  Artyom Poptsov  <poptsov.artyom@gmail.com>

	* configure.ac, NEWS: Bump version to 0.2

	* src/channel-func.c (guile_ssh_channel_is_eof_p)
	(guile_ssh_channel_is_open_p, guile_ssh_channel_close)
	(guile_ssh_channel_read, guile_ssh_channel_pool)
	(guile_ssh_channel_request_env, guile_ssh_channel_request_exec)
	(guile_ssh_channel_open_session): Add check for smob type.

	* src/auth.c: Fix comment.
	* src/key-func.c: Add comments.

	* src/auth.h, src/channel-func.h, src/channel-type.h, src/error.h,
	src/key-func.h, src/key-type.h, src/session-func.h,
	src/session-type.h: Mark prototypes as external functions.
	Simplify SCM functions arg list.

2013-05-24  Artyom Poptsov  <poptsov.artyom@gmail.com>

	* src/auth.c (guile_ssh_userauth_none): New function.
	(ssh_auth_result_to_symbol): New static function.
	(guile_ssh_userauth_pubkey): Use ssh_auth_result_to_symbol to
	convert auth result to a Scheme symbol.
	(guile_ssh_userauth_password): Likewise.
	* src/auth.scm: Export ssh:userauth-none!

	* src/session-func.c: Add comments.
	(set_option): Implement missed options.
	(set_port_opt): New static function.

2013-05-19  Artyom Poptsov  <poptsov.artyom@gmail.com>

	* src/session.scm: Export ssh:get-error

	* src/session-func.c (set_uint64_opt): Remove extra semicolon.

	* .gitignore: Update.

	* src/session-type.c (guile_ssh_make_session): Return SCM_BOOL_F
	on error.

	* Clean up the code.  Fix coding style.

	* src/auth.scm: Fix comments.

	* Improve the library.
	Quite stable version, but some functions are not implemented yet.

2013-05-12  Artyom Poptsov  <poptsov.artyom@gmail.com>

	* src/ssh-error.c: Include libguile.h

	* src/session.c (guile_ssh_blocking_flush): Fix a misspelled
	function name: scm_blockign_flush -> ssh_blocking_flush
	* src/channel.c (guile_ssh_channel_poll): Fix a misspelled
	function name: scm_is_boolean -> scm_is_bool
	(guile_ssh_channel_read): Likewise.  Fix variable names.

	* COPYING, INSTALL, NEWS: Add to the repository.

	* AUTHORS: Add to the repository.

	* README: Add to the repository.

	* src/Makefile.am: Include Scheme files in the distribution.
<|MERGE_RESOLUTION|>--- conflicted
+++ resolved
@@ -1,6 +1,7 @@
 2014-07-20  Artyom Poptsov  <poptsov.artyom@gmail.com>
 
-<<<<<<< HEAD
+	* ssh/session-func.c: Improve docstrings.  Remove extra comments.
+
 	* ssh/channel-type.c (mark_channel): Mark the session.
 	* ssh/message-type.c (mark_message): Likewise.
 
@@ -11,9 +12,6 @@
 	* doc/api-channels.texi (Channels): Add description of
 	`channel-get-session' procedure.
 	* NEWS: Update.
-=======
-	* ssh/session-func.c: Improve docstrings.  Remove extra comments.
->>>>>>> 38cf37e1
 
 	* README: Require GNU Guile 2.0.
 	* doc/guile-ssh.texi (Installation): Likewise.
