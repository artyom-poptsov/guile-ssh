<<<<<<< HEAD
2014-11-09  Artyom Poptsov  <poptsov.artyom@gmail.com>

	* ssh/dist/node.scm (make-node): Add a docstring.

	* ssh/dist/node.scm (%node-default-port): Export.
	(make-node): Use it.

	* ssh/dist/node.scm (make-node): Rename options: `rsa-key'->`rsakey';
	`dsa-key'->`dsakey'.
	(run-session-loop): Fix a bug: Add missing `message-reply-success'
	call after handling of a job.

2014-10-14  Artyom Poptsov  <poptsov.artyom@gmail.com>

	* ssh/dist/node.scm: Use low-level procedures from (ssh dist).
	(%send-message, %recv-message, %handle-job): Remove.

	* ssh/Makefile.am (SUBDIRS): Add `dist'.
	* ssh/dist/node.scm, ssh/dist/Makefile.am: Add to the repository.
	* configure.ac: Add `ssh/dist/Makefile'.
=======
2015-02-22  Artyom Poptsov  <poptsov.artyom@gmail.com>

	* ssh/channel-type.c: Update copyright dates.

	`ssh_channel_read' sometimes returns 0 even if `ssh_channel_poll'
	returns a positive value.  So we must ensure that res != 0 otherwise
	an assertion in `scm_i_fill_input' won't be meet (see `ports.c' in
	Guile 2.0.9).

	* ssh/channel-type.c (ptob_fill_input): Return EOF if
	`ssh_channel_read' returns 0.
	* NEWS: Update.

2015-02-12  Artyom Poptsov  <poptsov.artyom@gmail.com>

	* ssh/channel-type.c (print_channel, _scm_from_channel_data): Remove
	trailing spaces.

	* ssh/channel-func.c (guile_ssh_channel_request_send_exit_status): Fix
	wrong call to `SCM_ASSERT'.

	* ssh/channel-func.c (guile_ssh_channel_request_send_exit_status):
	Validate exit status.

	* examples/ssshd.scm.in (handle-request-exec): Send exit status.
	* examples/sssh.scm.in (main): Handle exit status.
	* NEWS: Update.

2015-02-09  Artyom Poptsov  <poptsov.artyom@gmail.com>

	* doc/api-channels.texi (Channels): Update description of
	`guile_ssh_channel_request_send_exit_status'.
	* ssh/channel-func.c (guile_ssh_channel_request_send_exit_status):
	Update the docstring.

2015-02-08  Artyom Poptsov  <poptsov.artyom@gmail.com>

	* ssh/channel.scm (channel-request-send-exit-status): Export.
	* ssh/channel-func.c (guile_ssh_channel_request_send_exit_status): New
	procedure.
	* ssh/channel-func.h: Update.
	* tests/client-server.scm ("channel-request-exec, exit status"): New
	TC.
	(start-server/channel-test): Update for exit status test.
	* doc/api-channels.texi (Channels): Add description of
	`channel-request-send-exit-status'.
	* NEWS: Update.

	* ssh/channel-func.c (guile_ssh_channel_get_exit_status): New
	procedure.
	* ssh/channel-func.h: Update.
	* ssh/channel.scm (channel-get-exit-status): Export.
	* doc/api-channels.texi (Channels): Add description of
	`channel-get-exit-status'.

	* NEWS: Update.
>>>>>>> 00f67f7e

2014-10-13  Artyom Poptsov  <poptsov.artyom@gmail.com>

	* ssh/version.c: Don't include `gcrypt.h'.

2014-10-12  Artyom Poptsov  <poptsov.artyom@gmail.com>

	* ssh/server-func.c (guile_ssh_server_get): New procedure.
	* ssh/server.scm (server-get): Export.
	* tests/server.scm ("server-get"): New TC.
	* doc/api-servers.texi (Servers): Add description of `server-get'.
	* NEWS: Update.

	* ssh/server-type.c (print_server): Print object address.

	* ssh/server-type.h (server_data): Add `options' field.
	* ssh/server-type.c (mark_server): Mark `options' field.
	(guile_ssh_make_server): Initialize `options' field.
	(print_server): New procedure.
	(init_server_type): Register server printer procedure.
	* ssh/server-func.c (guile_ssh_server_set_x): Add an option to the
	server optons.
	* ssh/server-func.h (server_options): Export.
	* NEWS: Update.

2014-10-11  Artyom Poptsov  <poptsov.artyom@gmail.com>

	* NEWS: Bump version to 0.7.1.
	* configure.ac, doc/version.texi: Likewise.

	* ssh/version.scm (get-crypto-library): Fix the docstring.
	* doc/api-version.texi (Version): Fix description of
	`get-crypto-library'.  Improve description of `zlib-support?'.

	* tests/key.scm ("private-key-to-file") [GCrypt]: Don't perform the
	test.
	* doc/api-keys.texi (Keys): Update description of
	`private-key-to-file'.
	* NEWS: Update.

	* ssh/key-func.c (guile_ssh_private_key_to_file): New procedure.
	* ssh/key.scm (private-key-to-file): Export.
	* tests/key.scm ("private-key-to-file"): New TC.

	* doc/api-keys.texi (Keys): Add description of `private-key-to-file'.
	* NEWS: Update.

	* ssh/key-func.c (guile_ssh_string_to_public_key)
	(guile_ssh_private_key_from_file)
	(guile_ssh_public_key_from_private_key)
	(guile_ssh_public_key_from_file): Use `_scm_from_ssh_key'.

	* doc/guile-ssh.texi (Installation): Add note about GCrypt support in
	libssh.  Replace "libguile-ssh" with "guile-ssh".

	* doc/version.texi: Update.

	* NEWS: Update.
	* TODO (Known Bugs): Update.

	* ssh/key.scm, ssh/log.scm: Update commentary.

	* ssh/key-type.c (_scm_from_ssh_key, guile_ssh_make_keypair): New
	procedures.
	* ssh/key-type.h: Update.
	* ssh/key.scm (make-keypair): Export.

	* doc/api-keys.texi (Keys): Add description of `make-keypair'.
	* tests/key.scm ("make-keypair"): New TC.
	* NEWS: Update.

	* ssh/common.c (log_verbosity): Move to `ssh/log.c'.
	* ssh/common.h, ssh/server-func.c, ssh/session-func.c: Update.
	* ssh/log.scm (set-log-verbosity!, get-log-verbosity): Export.
	* ssh/log.c (guile_ssh_set_log_verbosity_x)
	(guile_ssh_get_log_verbosity): New procedures.
	* ssh/log.h: Update.
	* doc/api-logging.texi: Add descripton of `set-log-verbosity!' and
	`get-log-verbosity'.
	* NEWS: Update.

	* tests/log.scm ("set-log-verbosity!", "get-log-verbosity"): New TCs.

	* doc/api-keys.texi (Keys): Add note about support of ECDSA keys with
	GCrypt.

2014-10-10  Artyom Poptsov  <poptsov.artyom@gmail.com>

	* tests/key.scm: Don't do ECDSA key tests if libssh was compiled with
	GCrypt.
	(when-openssl): New macro.
	("private-key-from-file", "public-key-from-file", "key?")
	("private-key->public-key", "get-key-type", "public-key->string")
	("string->public-key"): Use it.

2014-10-10  Artyom Poptsov  <poptsov.artyom@gmail.com>

	* ssh/version.c (get-libssh-version): Rename to `%get-libssh-version'.
	Return raw libssh version string.
	* ssh/version.scm (%get-libssh-version, get-crypto-library)
	(zlib-support?): New procedures.
	* doc/api-version.texi: Add description of `%get-libssh-version',
	`get-crypto-library' and `zlib-support?'.
	* NEWS: Update.

2014-09-14  Artyom Poptsov  <poptsov.artyom@gmail.com>

	* tests/server-client.scm ("accept, key exchange"): Add missed paren.

	* tests/client-server.scm (run-server-and-client): Rename to
	`run-client-test'.  All callers updated.

	* tests/server-client.scm: Use `dynamic-wind' for child processes in
	tests.
	(run-server-test): New procedure.
	("accept, key exchange", "server-message-get", "message-get-type")
	("message-get-session"): Use it.

	* tests/client-server.scm: Use `dynamic-wind' for child processes in
	tests.
	(run-server-and-client): New procedure.
	("connect!, disconnect!")
	("get-protocol-version", "authenticate-server, not-known")
	("authenticate-server, ok", "get-public-key-hash")
	("userauth-none!, success", "userauth-none!, denied")
	("userauth-none!, partial", "userauth-password!, success")
	("userauth-password!, denied", "userauth-password!, partial")
	("userauth-public-key!, success", "userauth-get-list")
	("make-channel", "channel-get-session", "channel-open-session")
	("channel-request-exec", "data transferring, string")
	("data transferring, bytevector"): Use it.

2014-08-31  Artyom Poptsov  <poptsov.artyom@gmail.com>

	* NEWS: Bump version to 0.7.0.
	* configure.ac, doc/version.texi: Likewise.

	* README (Distribution): Update.

2014-08-30  Artyom Poptsov  <poptsov.artyom@gmail.com>

	* doc/api-keys.texi (Keys): Make description of `public-key?' more
	accurate.
	* ssh/key-type.c (guile_ssh_is_public_key_p): Update docstring.

2014-08-26  Artyom Poptsov  <poptsov.artyom@gmail.com>

	* ssh/key-func.c (guile_ssh_string_to_public_key): Fix a bug: Call
	`scm_dynwind_end' at the end of the procedure so call to the procedure
	won't lead to segfaults.
	* tests/key.scm ("public-key->string"): Improve.
	("string->public-key"): New TC.

	* tests/key.scm ("public-key?"): Improve TC.
	("public-key->string"): New TC.

	* ssh/key-type.c (print_key): Use `_private_key_p' predicate to
	determite type of the key so private key will be displayed as
	"private", not "public".

2014-08-23  Artyom Poptsov  <poptsov.artyom@gmail.com>

	* TODO: Update.

2014-08-22  Artyom Poptsov  <poptsov.artyom@gmail.com>

	* tests/Makefile.am (CLEANFILES): Add `server-client-errors.log' and
	`server-client-libssh.log'.

	* tests/client-server.scm (%knownhosts): Use `abs_top_builddir'
	instead of `abs_top_srcdir' to fix the permission issue on `make
	distcheck' during tests.
	* tests/Makefile.am (AM_TESTS_ENVIRONMENT): Export `abs_top_builddir'.

2014-08-21  Artyom Poptsov  <poptsov.artyom@gmail.com>

	* ssh/message.scm (message-get-session): New procedure.
	* ssh/message-func.c (guile_ssh_message_get_session): New procedure.
	* ssh/message-func.h: Likewise.
	* tests/server-client.scm ("message-get-session"): New TC.
	* doc/api-messages.texi (Message Handling): Add description of
	`message-get-session'
	* doc/version.texi: Update.
	* NEWS: Update.

2014-08-10  Artyom Poptsov  <poptsov.artyom@gmail.com>

	* ssh/dist.scm: New module.
	* ssh/Makefile.am (SCM_SOURCES): Add `dist.scm'.

2014-08-09  Artyom Poptsov  <poptsov.artyom@gmail.com>

	* ssh/session-type.c (print_session): Print port number.

	* ssh/session-func.c (guile_ssh_session_get): Handle `port' option.
	* doc/api-sessions.texi (Sessions): Update.
	* tests/session.scm ("session-get"): Update.

	* ssh/channel-type.c (_ssh_channel_to_scm): Rename to
	`_scm_from_channel_data'.  All callers updated.
	(guile_ssh_make_channel): Update.
	* ssh/channel-type.h: Update.
	* ssh/message-func.c
	(guile_ssh_message_channel_request_open_reply_accept): Update.

2014-07-20  Artyom Poptsov  <poptsov.artyom@gmail.com>

	* ssh/session-func.c: Improve docstrings.  Remove extra comments.

	* ssh/channel-type.c (mark_channel): Mark the session.
	* ssh/message-type.c (mark_message): Likewise.

	* ssh/channel-func.c (guile_ssh_channel_get_session): New procedure.
	* ssh/channel-func.h (guile_ssh_channel_get_session): Likewise.
	* ssh/channel.scm (channel-get-session): Export.
	* tests/client-server.scm ("channel-get-session"): New TC.
	* doc/api-channels.texi (Channels): Add description of
	`channel-get-session' procedure.
	* NEWS: Update.

	* README: Require GNU Guile 2.0.
	* doc/guile-ssh.texi (Installation): Likewise.
	* configure.ac: Remove checks related to GNU Guile 1.8.
	* Makefile.am, ssh/Makefile.am: Likewise.
	* doc/version.texi: Update.
	* NEWS: Update.

2014-07-19  Artyom Poptsov  <poptsov.artyom@gmail.com>

	* TODO: Update.

	* ssh/channel-type.c (print_channel): Print data type first.  Print
	`freed' state if the channel has been closed and freed.
	* ssh/key-type.c (print_key): Print data type first.
	* ssh/message-type.c (print_message): Improve.
	* ssh/session-type.c (print_session): Improve a bit.

	* ssh/session-type.h, ssh/session-type.c: Cleanup.

	* examples/sssh.scm.in (*option-spec*): Add `known-hosts-file' option.
	(main): Handle it.
	* tests/sssh-ssshd.scm: Fix a bug in the test suite: use test
	`known_hosts' file to make sure that it has no records.
	("ssshd, start"): Add a delay to make sure that
	ssshd started.
	("sssh, exec"): Improve.  Do cleanup at the end of the TC.
	(*sssh-cmd*): Set `knownhosts' file explicitly.

	* tests/server-client.scm: Fix global variables names.  Remove extra
	global variables.
	(clnmsg): Improve.

	* tests/server-client.scm: Improve TCs.
	(libssh-log-printer): New procedure.
	(make-session-for-test): Set known hosts file explicitly.
	(make-server-for-test): Set DSA key.  Change log verbosity level to
	`rare'.
	(test-assert-with-log): New macro.
	("accept, key exchange", "server-message-get", "message-get-type"):
	Start the client as a different process during the test.  Improve.

	* tests/client-server.scm: Improve TCs
	(spawn-server-thread, cancel-server-thread): Remove.
	(make-session-loop): Stop the loop when client disconnects.
	("connect!, disconnect!", "get-protocol-version")
	("authenticate-server, not-known", "authenticate-server, ok")
	("get-public-key-hash", "userauth-none!, success")
	("userauth-none!, denied", "userauth-none!, partial")
	("userauth-password!, success", "userauth-password!, denied")
	("userauth-password!, partial", "userauth-public-key!, success")
	("userauth-get-list", "make-channel", "channel-open-session")
	("channel-request-exec", "data transferring, string")
	("data transferring, bytevector"): Start the server as a different
	process during the test.  Improve.
	(start-server/channel-test, make-session/channel-test)
	(start-server/dt-test, make-channel/dt-test): New procedures.

2014-07-18  Artyom Poptsov  <poptsov.artyom@gmail.com>

	* ssh/channel-type.h (GSSH_VALIDATE_OPEN_CHANNEL): New macro.
	* ssh/channel-func.c (guile_ssh_channel_request_exec)
	(guile_ssh_channel_request_pty, guile_ssh_channel_request_shell)
	(guile_ssh_channel_request_env, guile_ssh_channel_set_pty_size_x)
	(guile_ssh_channel_set_stream_x, guile_ssh_channel_get_stream): Expect
	an open channel as an argument.
	* doc/api-channels.texi (Channels): Update.

	* ssh/channel-type.h (GSSH_VALIDATE_CHANNEL_DATA): New macro.
	* ssh/channel-func.c (guile_ssh_channel_is_open_p): Return `#f' if the
	channel has been closed and freed.
	(guile_ssh_channel_is_eof_p, guile_ssh_channel_open_session): Throw an
	exeption if the channel has been closed and freed.

2014-07-16  Artyom Poptsov  <poptsov.artyom@gmail.com>

	* ssh/channel-type.c (_scm_to_channel_data): Return NULL if the
	channel has been freed.

2014-07-14  Artyom Poptsov  <poptsov.artyom@gmail.com>

	* tests/log.scm: Fix TS name.

2014-07-13  Artyom Poptsov  <poptsov.artyom@gmail.com>

	* doc/api-channels.texi (Channels): Add note that
	`channel-request-exec' can be used to execute only a single command on
	a channel.

	* TODO (Known Bugs): New section.

	* ssh/session-func.c: Include missed `assert.h' header.

2014-07-12  Artyom Poptsov  <poptsov.artyom@gmail.com>

	* ssh/session-func.c (guile_ssh_get_protocol_version)
	(guile_ssh_authenticate_server, guile_ssh_get_server_public_key)
	(guile_ssh_write_known_host): Expect a connected session as an
	argument.  Throw `wrong-type-arg' if the session is not connected.
	* tests/session.scm ("get-protocol-version"): Move with some changes
	to `tests/client-server.scm'.
	* tests/client-server.scm ("get-protocol-version"): New TC.
	* doc/api-sessions.texi (Sessions): Update.
	* NEWS: Update.

2014-07-07  Artyom Poptsov  <poptsov.artyom@gmail.com>

	* ssh/auth.c: Throw `wrong-type-arg' instead of `guile-ssh-error' if a
	disconnected session is passed as an argument to procedures in the
	module.
	* ssh/session-type.h (GSSH_VALIDATE_CONNECTED_SESSION): New macro.
	* doc/api-auth.texi (Auth): Update.

2014-07-06  Artyom Poptsov  <poptsov.artyom@gmail.com>

	* ssh/auth.c (guile_ssh_userauth_public_key_x)
	(guile_ssh_userauth_public_key_auto_x)
	(guile_ssh_userauth_public_key_try, guile_ssh_userauth_agent_x)
	(guile_ssh_userauth_password_x, guile_ssh_userauth_none_x)
	(guile_ssh_userauth_get_list): Throw `guile-ssh-error' if the session
	is not connected.
	* doc/api-auth.texi (Auth): Update.
	* NEWS: Update.

	* ssh/auth.c, ssh/channel-func.c, ssh/channel-type.c, ssh/key-func.c,
	ssh/key-type.c, ssh/log.c, ssh/message-func.c, ssh/message-type.c,
	ssh/server-func.c, ssh/session-type.c, ssh/version.c: Improve the
	docstrings format.

2014-07-03  Artyom Poptsov  <poptsov.artyom@gmail.com>

	* tests/client-server.scm: Improve logging: Redirect stderr to
	`client-server-errors.log' file.  Redirect libssh log messages to
	`client-server-libssh.log' file.  Set more verbose log level for
	sessions.  Use `test-assert-with-log' macro instead of `test-assert'.
	(libssh-log-printer): New procedure.
	(test-assert-with-log): New macro.
	* tests/Makefile.am (CLEANFILES): Add log files.
	* .dir-locals.el: Update.

	* ssh/log.c (guile_ssh_write_log): Fix a warning: Pass the message as
	a argument to the formatter.

2014-07-02  Artyom Poptsov  <poptsov.artyom@gmail.com>

	* README (Distribution): Add information about `log.scm'.

	* ssh/log.c (guile_ssh_default_libssh_log_printer): Don't print the
	function name because it is already included in the message passed to
	the callback.

	* ssh/log.scm (format-log): New procedure.
	* ssh/log.c: Add copyright information.
	(guile_ssh_write_log): New procedure.
	* doc/api-logging.texi (Logging): Add information about `format-log'
	procedure.

2014-06-29  Artyom Poptsov  <poptsov.artyom@gmail.com>

	* ssh/session-func.c (guile_ssh_blocking_flush): Return `error' symbol
	on error.  Assert that the result of libssh procedure is one of the
	valid constants described in `libssh.h'.
	(guile_ssh_connect_x, guile_ssh_authenticate_server): Likewise.
	* doc/api-sessions.texi (Sessions): Update.

2014-06-28  Artyom Poptsov  <poptsov.artyom@gmail.com>

	* doc/api-logging.texi: Add to the repository.
	* doc/guile-ssh.texi (API Reference): Add description of logging API.
	* doc/version.texi: Update.
	* doc/Makefile.am (guile_ssh_TEXINFOS): Add `api-logging.texi'.
	* ssh/log.c, ssh/log.h, ssh/log.scm: Add to the repository.
	* ssh/Makefile.am (libguile_ssh_la_SOURCES, BUILT_SOURCES)
	(SCM_SOURCES): Update.
	* ssh/auth.scm, ssh/channel.scm, ssh/key.scm, ssh/message.scm,
	ssh/server.scm, ssh/session.scm, ssh/version.scm: Use (ssh log).
	* tests/log.scm: New TS.
	* tests/Makefile.am (SCM_TESTS): Add `log.scm'.
	* NEWS: Update.

2014-06-22  Artyom Poptsov  <poptsov.artyom@gmail.com>

	* ssh/error.c (guile_ssh_session_error1): New procedure.
	* ssh/error.h: Likewise.
	* ssh/channel-func.c (guile_ssh_channel_open_session)
	(guile_ssh_channel_request_exec, guile_ssh_channel_request_pty)
	(guile_ssh_channel_request_shell, guile_ssh_channel_request_env): Use it.
	* ssh/channel-type.c (ptob_write, ptob_flush): Use it.
	* ssh/server-func.c (guile_ssh_server_accept)
	(guile_ssh_server_handle_key_exchange): Use it.
	* ssh/session-func.c (guile_ssh_connect_x)
	(guile_ssh_authenticate_server, guile_ssh_write_known_host): Use it.

	* ssh/channel-type.c (_scm_to_ssh_channel): Rename to
	`_scm_to_channel_data'.  All callers updated.
	* ssh/channel-type.h: Likewise.
	* ssh/channel-func.c (guile_ssh_channel_open_session)
	(guile_ssh_channel_request_exec, guile_ssh_channel_request_pty)
	(guile_ssh_channel_request_shell, guile_ssh_channel_request_env)
	(guile_ssh_channel_set_pty_size_x, guile_ssh_channel_set_stream_x)
	(guile_ssh_channel_get_stream, guile_ssh_channel_is_open_p)
	(guile_ssh_channel_is_eof_p): Update.
	* ssh/key-type.c (_scm_to_ssh_key): Rename to `_scm_to_key_data'.  All
	callers updated.
	* ssh/key-type.h: Likewise.
	* ssh/key-func.c (guile_ssh_public_key_to_string)
	(guile_ssh_public_key_from_private_key)
	(guile_ssh_get_public_key_hash): Update.
	* ssh/message-type.c (_scm_to_ssh_message): Rename to
	`_scm_to_message_data'.  All callers updated.
	* ssh/message-type.h: Likewise.
	* ssh/message-func.c (guile_ssh_message_reply_default)
	(guile_ssh_message_service_reply_success)
	(guile_ssh_message_auth_reply_success)
	(guile_ssh_message_auth_reply_public_key_ok)
	(guile_ssh_message_channel_request_reply_success)
	(guile_ssh_message_channel_request_open_reply_accept)
	(guile_ssh_message_get_type, guile_ssh_message_get_req)
	(guile_ssh_message_auth_set_methods_x): Update.
	* ssh/server-type.c (_scm_to_ssh_server): Rename to
	`_scm_to_server_data'.  All callers updated.
	* ssh/server-type.h: Likewise.
	* ssh/server-func.c (guile_ssh_server_set_x, guile_ssh_server_listen)
	(guile_ssh_server_accept, guile_ssh_server_handle_key_exchange)
	(guile_ssh_server_message_get): Update.
	* ssh/session-type.c (_scm_to_session_data): Rename to
	`_scm_to_session_data'.  All callers updated.
	* ssh/session-type.h: Likewise.
	* ssh/session-func.c (guile_ssh_blocking_flush, guile_ssh_session_set)
	(guile_ssh_session_get, guile_ssh_connect_x, guile_ssh_disconnect)
	(guile_ssh_get_protocol_version, guile_ssh_get_error)
	(guile_ssh_authenticate_server, guile_ssh_get_server_public_key)
	(guile_ssh_write_known_host, guile_ssh_is_connected_p): Update.
	* ssh/auth.c (guile_ssh_userauth_public_key_x)
	(guile_ssh_userauth_public_key_auto_x)
	(guile_ssh_userauth_public_key_try, guile_ssh_userauth_agent_x)
	(guile_ssh_userauth_password_x, guile_ssh_userauth_none_x)
	(guile_ssh_userauth_get_list): Update.

	* ssh/session-type.c (print_session): New procedure.
	(init_session_type): Register `print_session' callback.
	* ssh/channel-type.c (print_channel): Print object address.

	* ssh/message-type.c (print_message): Likewise.
	* ssh/key-type.c (print_key): Likewise.
	* ssh/common.c (_scm_object_hex_address): New procedure.
	* ssh/common.h (_scm_object_hex_address): Likewise.
	* NEWS: Update.

	* ssh/session-func.c (guile_ssh_session_get): New procedure.
	* ssh/session-func.h (guile_ssh_session_get): Likewise.
	* ssh/session.scm (session-get): New procedure.
	* tests/session.scm ("session-get"): New TC.
	* doc/api-sessions.texi (Sessions): Add description of `session-get'
	procedure.
	* NEWS: Update.

2014-06-21  Artyom Poptsov  <poptsov.artyom@gmail.com>

	* tests/client-server.scm (spawn-server-thread): Catch all exceptions
	to fix the "Error while printing of exception" during the tests.
	* tests/server-client.scm (spawn-client-thread): Likewise.

	* ssh/channel-type.c (print_channel): Use `SCM_OPPORTP' predicate.

2014-06-20  Artyom Poptsov  <poptsov.artyom@gmail.com>

	* doc/guile-ssh.texi (Installation): Update URLs to Guile-SSH
	repository.  Require libssh 0.6.3.
	* NEWS: Update.

	* tests/client-server.scm ("authenticate-server, not-known")
	("authenticate-server, ok"): New TCs.
	* NEWS: Update.

	* doc/guile-ssh.texi: Add an overview of programming with Guile-SSH to
	the "Examples" chapter.
	* doc/examples.texi: Add to the repository.
	* doc/Makefile.am (guile_ssh_TEXINFOS): Add `examples.texi'.
	* doc/version.texi: Update.
	* NEWS: Update.

	* .dir-locals.el: Add to the repository.

2014-06-15  Artyom Poptsov  <poptsov.artyom@gmail.com>

	* ssh/message-func.c (get_auth_req): Fix a bug with assignment of
	`ssh_public_key' type to `ssh_key' variable: Use
	`ssh_message_auth_pubkey' instead of `ssh_message_auth_publickey' to
	get the key.

	* ssh/message-func.c (get_auth_req, get_pty_req, get_env_req)
	(get_exec_req, get_global_req, get_service_req, get_channel_open_req):
	Fix warnings: Add `const' qualifier where it is needed.

2014-06-06  Artyom Poptsov  <poptsov.artyom@gmail.com>

	* ssh/key-type.h (key_data): Remove `is_to_be_freed' field.
	* ssh/key-type.c (free_key_smob): Always free the SSH key on GC'ing.
	* ssh/key-func.c (guile_ssh_private_key_from_file)
	(guile_ssh_public_key_from_private_key)
	(guile_ssh_public_key_from_file): Likewise.
	* ssh/message-func.c (get_auth_req): Likewise.
	* ssh/session-func.c (guile_ssh_get_server_public_key): Likewise.

	* ssh/key-func.c (guile_ssh_private_key_from_file): Remove `session'
	parameter.  All callers updated.
	* doc/api-keys.texi (Keys): Update description of
	`private-key-from-file'.
	* examples/echo/client.scm.in (get-prvkey): Update.
	* tests/key.scm ("private-key-from-file"): Update.
	* tests/client-server.scm ("userauth-public-key!, success"): Update.
	* NEWS: Update.

	Fix a GC issue: Keep a reference to the parent session in channel and
	message smobs to prevent the session from premature GC'ing.  Without
	the fix GC could free a session even if there are live channels and by
	that break the channels.

	Reported by Ludovic Courtès <ludo@gnu.org>

	* ssh/channel-type.h (channel_data): Store a reference to the parent
	session.
	* ssh/message-type.h (message_data): Likewise.
	* ssh/channel-type.c (_ssh_channel_to_scm): Change argument list.  All
	callers updated.
	(guile_ssh_make_channel): Update.
	* ssh/message-func.c
	(guile_ssh_message_channel_request_open_reply_accept): Update.
	* ssh/server-func.c (guile_ssh_server_message_get): Store a reference
	to a session in the message smob.
	* NEWS: Update.

2014-06-01  Artyom Poptsov  <poptsov.artyom@gmail.com>

	* tests/key.scm: New test suite.
	* tests/Makefile.am (SCM_TESTS): Add `key.scm'.
	(EXTRA_DIST): Add `dsakey.pub', `ecdsakey', `ecdsakey.pub',
	`rsakey.pub'.
	* tests/dsakey.pub, tests/ecdsakey, tests/ecdsakey.pub,
	tests/rsakey.pub: New files
	* NEWS: Update.

	* ssh/key-type.c: Add information about a bug with private/public
	key predicates.
	(guile_ssh_is_public_key_p, guile_ssh_is_private_key_p): Fix a
	bug: Return `#f' if the argument is not a Guile-SSH key object.

	* NEWS: Update.

	* ssh/key-func.c (guile_ssh_public_key_from_file): Fix a bug:
	Require only one argument.

	* ssh/auth.c (guile_ssh_userauth_pubkey): Rename to
	`guile_ssh_userauth_public_key_x'.  All callers updated.
	(guile_ssh_userauth_pubkey_auto_x): Rename to
	`guile_ssh_userauth_public_key_auto_x'.  All callers updated.
	(guile_ssh_userauth_password): Rename to
	`guile_ssh_userauth_password_x'.  All callers updated.
	(guile_ssh_userauth_public_key_try): New procedure.
	* ssh/auth.h, ssh/auth.scm: Update.
	* examples/echo/client.scm.in (main): Update.
	* examples/sssh.scm.in (main): Update.
	* tests/client-server.scm ("userauth-pubkey!, success"): Rename to
	"userauth-public-key!, success".  Update.
	* doc/api-auth.texi (Auth): Update.  Add description of
	`userauth-public-key/try' and `userauth-agent!' procedures.
	* NEWS: Update.

	* examples/echo/client.scm.in (main): Fix a bug: Print fingerprint
	as a MD5 hex string.

	* ssh/key.scm (string->public-key): New procedure.
	* ssh/key-func.c (guile_ssh_string_to_public_key): New procedure.
	* ssh/key-func.h: Likewise.
	* doc/api-keys.texi (Keys): Add description of
	`string->public-key'.

	* ssh/key-type.c (scm_from_ssh_key_type): Rename to
	`_ssh_key_type_to_scm'.  Make it public.
	(_scm_to_ssh_key_type): New procedure.
	* ssh/key-type.h (_ssh_key_type_to_scm, _scm_to_ssh_key_type):
	Export.

	* ssh/key-type.h (key_types): Export structure.
	* ssh/key-type.c (key_types): New structure.
	(scm_from_ssh_key_type): Use `_ssh_const_to_scm'.

	* ssh/key-func.c (key_types): Rename to `hash_types'.
	(guile_ssh_get_public_key_hash): Update.

	* ssh/key-type.h (KEY_TYPE): Remove.

2014-05-31  Artyom Poptsov  <poptsov.artyom@gmail.com>

	* ssh/key-type.h (key_data): Remove `key_type' field.
	* ssh/key-func.c (guile_ssh_public_key_from_private_key): Update.
	* ssh/message-func.c (get_auth_req): Update.

	* ssh/base64.c, ssh/base64.h: Remove the files because we don't
	need a custom base64 converter anymore.
	* ssh/key-func.c: Don't include `base64.h'.

	* ssh/Makefile.am (libguile_ssh_la_SOURCES): Update.

	Use new libssh 0.6 API for handling of public key fingerprints.
	Update TCs and documentation.
	* examples/sssh.scm.in (main): Update.
	* examples/echo/client.scm.in (main): Update.
	* ssh/session-func.c (guile_ssh_get_server_public_key): New
	procedure.
	(guile_ssh_get_public_key_hash): Change arguments.  Move to
	`ssh/key-func.c'.  All callers updated.
	* ssh/session.scm (bytevector->hex-string): Move to `ssh/key.scm'.
	(get-server-public-key): New procedure.
	* ssh/key-func.c (guile_ssh_get_public_key_hash): New procedure.
	* ssh/key.scm (get-public-key-hash, bytevector->hex-string): New
	procedures.
	* tests/client-server.scm ("get-public-key-hash"): Check md5 and
	sha1 fingerprints.
	* doc/api-sessions.texi (Sessions): Add documentation for
	`get-server-public-key'.  Move `get-public-key-hash',
	`bytevector->hex-string' to `doc/api-keys.texi'.
	* doc/api-keys.texi (Keys): Update.
	* NEWS: Update.

	* ssh/session-func.c (guile_ssh_get_public_key_hash): Cleanup.

	* tests/client-server.scm ("userauth-get-list"): Fix a bug: Call
	`userauth-none!' first to get list of allowed authentication
	methods from the server.

	* tests/client-server.scm: Make sure that the received message is
	not `#f' before handling it in a server thread.
	(make-session-loop): New macro.

	* tests/client-server.scm (server-thread): Rename to
	`*server-thread*'.
	(spawn-server-thread): Update.
	(cancel-server-thread): Update.

	* tests/client-server.scm ("get-public-key-hash"): Check the hash.
	Check `bytevector->hex-string' return value.

	* ssh/session.scm (bytevector->hex-string): Fix a bug: Use
	`format' from `(ice-9 format)' module.

	* doc/api-sessions.texi (Sessions): Update description of
	`get-public-key-hash'.  Add documentation for
	`bytevector->hex-string'.  Add examples.

	* ssh/session.scm (bytevector->hex-string): New procedure.
	* examples/echo/client.scm.in (main): Use it.
	* examples/sssh.scm.in (main): Use it.

2014-05-30  Artyom Poptsov  <poptsov.artyom@gmail.com>

	* README: Update requirements.

	* examples/echo/client.scm.in (main): Public key is not needed
	anymore, remove it.
	(get-pubkey): Remove.

	* tests/client-server.scm ("userauth-pubkey!, success"): Public
	key is not needed anymore, remove it.

	* ssh/session-func.c (guile_ssh_get_public_key_hash): Return the
	hash as a bytevector instead of a string.
	* NEWS: Update.

2014-05-27  Artyom Poptsov  <poptsov.artyom@gmail.com>

	Perform basic work on porting of Guile-SSH on libssh 0.6.3.
	Currently it compiles with 0.6.3 and 4 of 5 tests pass.  There is
	some work that should be done.
	* ssh/auth.c (guile_ssh_userauth_pubkey): Update.  Change argument
	list.  All callers updated.
	(guile_ssh_userauth_autopubkey_x): Update.  Rename to
	`guile_ssh_userauth_pubkey_auto_x'.  Change argument list.  All
	callers updated.
	(guile_ssh_userauth_agent_x): New procedure.
	* ssh/auth.scm: Update.
	* ssh/key-func.c (public_key_to_ssh_string): Remove.
	(guile_ssh_public_key_to_string): Update.
	(guile_ssh_private_key_from_file): Update.
	(guile_ssh_public_key_from_private_key): Update.
	(guile_ssh_public_key_from_file): Update.  Change argument list.
	* ssh/key-type.c (free_key_smob): Update.
	(scm_from_ssh_key_type): Add ECDSA.
	(guile_ssh_key_get_type): Update.
	(_private_key_p, _public_key_p): Update.
	* ssh/key-type.h: Update.
	* ssh/message-func.c (get_auth_req): Update.
	* ssh/Makefile.am (libguile_ssh_la_LDFLAGS): Add `-lssh'.
	* tests/client-server.scm ("userauth-pubkey!, success"): Update.
	* examples/sssh.scm.in (main): Update.

2014-05-24  Artyom Poptsov  <poptsov.artyom@gmail.com>

	* ssh/Makefile.am: Build the library before compiling of Guile
	modules.

2014-03-23  Artyom Poptsov  <poptsov.artyom@gmail.com>

	* NEWS: Bump version to 0.6.0
	* doc/version.texi: Likewise.
	* configure.ac: Likewise.  Change URL of the project.

	* Makefile.am, am/Makefile.am, ssh/Makefile.am, ssh/auth.c,
	ssh/auth.h, ssh/auth.scm, ssh/base64.c, ssh/base64.h,
	ssh/channel-func.c, ssh/channel-func.h, ssh/channel-main.c,
	ssh/channel-type.c, ssh/channel-type.h, ssh/channel.scm,
	ssh/common.c, ssh/common.h, ssh/error.c, ssh/error.h,
	ssh/key-func.c, ssh/key-func.h, ssh/key-main.c, ssh/key-type.c,
	ssh/key-type.h, ssh/key.scm, ssh/message-func.c,
	ssh/message-func.h, ssh/message-main.c, ssh/message-type.c,
	ssh/message-type.h, ssh/message.scm, ssh/server-func.c,
	ssh/server-func.h, ssh/server-main.c, ssh/server-type.c,
	ssh/server-type.h, ssh/server.scm, ssh/session-func.c,
	ssh/session-func.h, ssh/session-main.c, ssh/session-type.c,
	ssh/session-type.h, ssh/session.scm, ssh/threads.c, ssh/threads.h,
	ssh/version.c, ssh/version.scm, tests/Makefile.am,
	tests/client-server.scm, tests/server-client.scm,
	tests/server.scm, tests/session.scm, tests/sssh-ssshd.scm,
	configure.ac: Replace `libguile-ssh' with `Guile-SSH' in
	commentaries.

	* examples/ssshd.scm.in (handle-req-auth): Fix handling of
	password authentication.

	* examples/ssshd.scm.in (main): Improve error handling on
	`server-accept': Print exception key on exception, wait 1 second
	before the second try to prevent flooding of the terminal with
	errors.

	* examples/echo/server.scm.in (main): Likewise.
	* doc/api-servers.texi (Servers): Update description of
	`server-accept'.

	* README (Distribution): Update information about compilation of
	Scheme modules.

	Don't include .x files in the distribution.
	* ssh/Makefile.am (AM_CPPFLAGS): Add pathes to includes.
	(snarfcppopts): Add `AM_CPPFLAGS'.
	(nodist_noinst_HEADERS): Remove.

	Fix parallel tests: Use port numbers from different ranges for
	each test case.
	* tests/client-server.scm, tests/server-client.scm: Update.
	* tests/sssh-ssshd.scm: Update.  Set port for ssshd.
	* NEWS: Update.

	* examples/ssshd.scm.in: Add `--port' option.
	(print-help-and-exit): Update.
	(main): Update.

	* ssh/session.scm: Update the module commentary.

	* NEWS: Update.

	* examples/Makefile.am (EXTRA_DIST): Add .in files.

	Fix compiling of Scheme modules.  Install .go files to the
	standard `site-ccache' directory.
	* configure.ac: Substitute `GUILE_EFFECTIVE_VERSION'.
	* ssh/Makefile.am (dist_pkgguilesite_DATA): Rename to
	`nobase_dist_pkgguilesite_DATA'.
	(ccachedir): Set Guile ccache path.
	(nobase_nodist_pkgguilesite_DATA): Rename to
	`nobase_dist_ccache_DATA'.
	(guilec_opts): Use absolute pathes.
	(guilec_env): Adjust `LD_LIBRARY_PATH' and `GUILE_LOAD_PATH'.

2014-03-22  Artyom Poptsov  <poptsov.artyom@gmail.com>

	* Makefile.am (clean-go): New target.
	* ssh/Makefile.am (clean-go): Likewise.

	* ssh/Makefile.am (dist_noinst_HEADERS): Add snarfed *.x files.

	* tests/Makefile.am (EXTRA_DIST): Add `dsakey' and `rsakey'.

	* Makefile.am (EXTRA_DIST): Add srfi-64.

	* tests/Makefile.am (AM_SCM_LOG_FLAGS): Use `top_srcdir' instead
	of `top_builddir'.

	* doc/guile-ssh.texi (Acknowledgments): Thank Ludovic.

	* ssh/auth.scm: Update module commentary.

	* .gitignore: Move rules related to object files, libraries
	etc. to `ssh/.gitignore'.  Update.
	* ssh/.gitignore: Update.
	* build-aux/.gitignore: New file.
	* doc/.gitignore: New file.
	* examples/.gitignore: New file.
	* m4/.gitignore: New file.

	* ssh/auth.c (guile_ssh_userauth_pubkey): Don't take a username as
	an parameter.  All callers updated.
	(guile_ssh_userauth_password): Likewise.
	* examples/ssshd.scm.in (handle-req-auth): Update.
	* examples/echo/client.scm.in (main): Update.
	* tests/client-server.scm ("userauth-password!, success")
	("userauth-password!, denied", "userauth-password!, partial")
	("userauth-pubkey!, success"): Update TCs.
	* doc/api-auth.texi (Auth): Update documentation for
	`userauth-pubkey!' and `userauth-password!'.  Add a general note
	about setting of a username.
	* doc/version.texi: Update.

2014-03-07  Artyom Poptsov  <poptsov.artyom@gmail.com>

	* THANKS: Add to the repository.  Thank Ludovic.
	* AUTHORS: Update.

	* examples/sssh.scm.in (read-all): Improve error handling: Catch
	`guile-ssh-error'.
	* examples/ssshd.scm.in (read-all): Likewise.
	* NEWS: Update.

2014-03-02  Ludovic Courtès  <ludo@gnu.org>

	* ssh/channel-type.c (ptob_fill_input): Check
	`ssh_channel_is_open' first.  Consider only SSH_ERROR and
	SSH_EOF as special return values of `scm_channel_poll'; a return
	value of zero is OK.  Likewise, don't return EOF when
	`ssh_channel_read' returns zero.

2014-03-02  Artyom Poptsov  <poptsov.artyom@gmail.com>

	* README: Update.
	(Distribution): Add the note about compiled .go files.
	(Installation): Update formatting.

2014-03-01  Artyom Poptsov  <poptsov.artyom@gmail.com>

	* tests/sssh-ssshd.scm: Unset `SSH_AUTH_SOCK' environment variable
	to prevent sssh from asking SSH agent for keys.
	* NEWS: Update.

	* examples/ssshd.scm: Rename to `examples/ssshd.scm.in'.
	* examples/sssh.scm: Rename to `examples/sssh.scm.in'.
	* examples/echo/client.scm: Rename to
	`examples/echo/client.scm.in'.
	* examples/echo/server.scm: Rename to
	`examples/echo/server.scm.in'.
	* examples/Makefile.am: Substitute `@GUILE@' with the actual path
	to Guile interpreter in *.in files.
	* NEWS: Update.

	* ssh/server-func.c (server-accept): Throw `guile-ssh-error' on
	error.
	* examples/ssshd.scm (main): Handle `guile-ssh-error' on
	`server-accept'.
	* examples/echo/server.scm (main): Likewise.
	* doc/api-servers.texi (Servers): Update `server-accept'
	documentation.  Add an example.
	* NEWS: Update.

2014-02-22  Artyom Poptsov  <poptsov.artyom@gmail.com>

	* tests/sssh-ssshd.scm ("ssshd, start"): Wait for a PID file to
	appear instead of reading the PID from stdout.  Improve.
	(*ssshd-cmd*): Set DSA key as well as RSA key.

	* examples/ssshd.scm (main): Add `--pid-file' option.  Store the
	PID in a file instead of printing it to stdout.
	(print-help-and-exit): Update.
	* NEWS: Update.

	* examples/sssh.scm (main): Make `ssh-debug' take the log
	verbosity as an argument.
	(print-help-and-exit): Update.
	* NEWS: Update.

	* examples/sssh.scm (print-help): Rename to `print-help-and-exit'.
	Call `exit'.  All callers updated.
	(print-version): Rename to `print-version-and-exit'.  Call `exit'.
	All callers updated.
	(main): Update.

	* examples/ssshd.scm (main): Add `--ssh-debug' option.
	(print-help-and-exit): Likewise.
	* NEWS: Update.

2014-02-15  Artyom Poptsov  <poptsov.artyom@gmail.com>

	* configure.ac: Add check for Guile VM's compiler.
	(AC_CONFIG_FILES): Add `am/Makefile'.
	* Makefile.am (SUBDIRS): Add `am' directory.
	* ssh/Makefile.am [HAVE_GUILE_VM]: Compile Guile modules and
	install produced *.go files.
	* am/guilec: New file.
	* am/snarf (AM_V_SNARF_0): Improve formatting.
	* ssh/.gitignore: New file.
	* NEWS: Update.

2014-02-07  Artyom Poptsov  <poptsov.artyom@gmail.com>

	* examples/README: Update.
	* README: Update.
	* README.org: Add the symlink to `README' to help the GitHub
	recognize the org-mode markup.
	* examples/README.org: Add the symlink to `examples/README.org'
	file for the same reason.

2014-02-05  Artyom Poptsov  <poptsov.artyom@gmail.com>

	* NEWS: Fix formatting a bit.

	* ssh/Makefile.am (libguile_ssh_la_SOURCES): Add `base64.h'.

	* configure.ac, doc/version.texi, NEWS: Bump version to 0.5.0

	* tests/sssh-ssshd.scm: Fix a bug: set `GUILE_LOAD_PATH' so the TC
	will use built files instead of installed ones.

	* configure.ac (AC_INIT): Update information about the package.

	* NEWS, TODO: Update.

	* tests/Makefile.am (SCM_TESTS): Add `sssh-ssshd.scm' TC.
	* tests/sssh-ssshd.scm: New file.

2014-02-03  Artyom Poptsov  <poptsov.artyom@gmail.com>

	* examples/ssshd.scm (close-ports): New procedure.
	(main): Add `--detach' option.

2014-02-02  Artyom Poptsov  <poptsov.artyom@gmail.com>

	Update requirements.
	* doc/guile-ssh.texi (Installation): Require libssh 0.5.4 or
	0.5.5.
	* README (Requirements): Update.
	* doc/version.texi: Update.

	* examples/ssshd.scm (main): Add command-line options: `--rsakey',
	`--dsakey', `--help'.
	(print-help-and-exit): New procedure.

	* NEWS: Update.

	* doc/api-messages.texi (Message Handling): Improve description of
	`message-get-type' procedure.  Add information about possible
	types and subtypes of a message.

2014-02-01  Artyom Poptsov  <poptsov.artyom@gmail.com>

	* README (Installation): Add information about running of
	self-tests.
	* doc/guile-ssh.texi (Installation): Likewise.
	* doc/version.texi: Update.

	* examples/ssshd.scm (poll): Remove.
	(format-debug): Remove.

	* src/: Rename to `ssh/'.
	* Makefile.am (SUBDIRS): Update.
	* configure.ac (LIBGUILE_SSH_INTERFACE): Update.
	* tests/Makefile.am: Update.
	(AM_SCM_LOG_FLAGS): Remove extra options.
	* README: Update.

	* tests/Makefile.am (SCM_LOG_COMPILER): Remove `--debug' option.
	(AM_TESTS_ENVIRONMENT): Fix setting up of environment variables.
	(SCM_LOG_COMPILER): Move compiler's options to `AM_SCM_LOG_FLAGS'
	variable.
	(AM_SCM_LOG_FLAGS): New variable.

	* tests/server-client.scm ("server-message-get"): Improve TC.

	* src/message.scm (message?): Export.
	* NEWS: Update.

	* tests/server-client.scm ("message-get-type"): New TC.

	* tests/Makefile.am: Use pre-built files from the repository for
	tests instead of installed ones.
	(AM_TESTS_ENVIRONMENT, SCM_LOG_COMPILER): Update.
	(EXTRA_DIST): Add tests.

2014-01-31  Artyom Poptsov  <poptsov.artyom@gmail.com>

	* Makefile.am: Move AM tests to `tests/Makefile.am'.
	(SUBDIRS): Add `tests'.
	* tests/Makefile.am: New file.
	* configure.ac (AC_CONFIG_FILES): Add `tests/Makefile'.

	* tests/server-client.scm: New test suite.
	* Makefile.am (SCM_TESTS): Add `server-client' TS.

	* README (Distribution): Add information about documentation.  Fix
	a typo.

	* doc/api-messages.texi (Messages): Improve documentation of the
	module.
	* doc/api-servers.texi (Servers): Likewise.
	* doc/api-sessions.texi (Sessions): Likewise.
	* doc/api-keys.texi (Keys): Likewise.
	* doc/api-version.texi (Version): Likewise.
	* doc/api-channels.texi (Channels): Likewise.  Add references.
	Improve documentation of `make-channel' and `channel-open-session'
	procedure.
	* doc/api-auth.texi (Auth): Add general description of `(ssh
	auth)' module.
	* doc/api-messages.texi (Message Handling): Add general
	description of a message.  Improve description of
	`message-reply-success' procedure.

2014-01-30  Artyom Poptsov  <poptsov.artyom@gmail.com>

	* tests/client-server.scm: Add data transferring TCs.
	(spawn-server-thread-for-dt-test)
	(make-session-for-dt-test, make-channel-for-dt-test): New procedures.
	("data transferring, string", "data transferring, bytevector"): New TCs.

2014-01-29  Artyom Poptsov  <poptsov.artyom@gmail.com>

	* tests/client-server.scm ("make-channel")
	("channel-open-session", "channel-request-exec"): New TCs.

	* tests/session.scm, tests/server.scm: Update comments.

	* tests/auth.scm: Remove.
	* Makefile.am: Likewise.

	* doc/api-sessions.texi (Sessions): Add general description of a
	session and its relationships with channels.

	* doc/api-messages.texi (Message Handling): Add description for
	`message-reply-success' and for
	`message-channel-request-reply-success' procedure.

	* tests/client-server.scm (make-server-for-test): New procedure.
	(spawn-server-thread): New macro.
	(cancel-server-thread): New procedure.
	("userauth-get-list", "userauth-none!, success")
	("userauth-none!, denied", "userauth-none!, partial")
	("userauth-password!, success", "userauth-password!, denied")
	("userauth-password!, partial", "userauth-pubkey!, success"): New
	TCs.

2014-01-28  Artyom Poptsov  <poptsov.artyom@gmail.com>

	* tests/client-server.scm: Improve.
	("connect-disconnect"): Rename TC to "connect!, disconnect!".

	* tests/server.scm ("server-set!, invalid values"): Don't check
	`bindaddr' with garbage strings because errors will be caught only
	on the subsequent call to `server-listen'.  The same for `rsakey'
	and `dsakey' -- errors will be caught on `server-accept' call.

	* configure.ac (AM_INIT_AUTOMAKE): Add `color-tests' option.
	* Makefile.am (TESTS): Fix a bug: use value of `SCM_TESTS'
	variable, not its name.
	(tests): Remove target.  Use `make check' instead.
	(CLEANFILES): Add auxiliary logs produced by tests.

	* tests/server.scm ("server-set!, valid values"): Check `hostkey'
	option.
	("server-set!, invalid values"): Likewise.

	* src/session-func.c (session_options): Remove duplicates that are
	existed for some options: `port-str', `log-verbosity-str',
	`add-identity'.
	(set_option): Likewise.
	* NEWS: Update.

	* doc/api-servers.texi: Add copyright notice.

	* doc/api-channels.texi (Channels): Add brief description of the
	channel type.  Add example of `channel-request-exec' usage.  Add
	description of `channel-set-stream!' and `channel-get-stream'
	procedure.

	* doc/api-version.texi (Version): Update concepts.
	* doc/api-sessions.texi (Sessions): Likewise.
	* doc/api-messages.texi (Messages, Parsing of Requests): Likewise.
	* doc/api-channels.texi (Channels): Likewise.
	* doc/api-auth.texi (Auth): Likewise.
	* doc/guile-ssh.texi (Top): Add `Concept Index'.
	* doc/indices.texi (Concept Index): New node.

	* doc/guile-ssh.texi: Remove `Preface' node.
	(Installation): New node.
	(Acknowledgments): Add new node.
	(Top): Add `Acknowledgments'.
	(Examples): Add information about installed examples.

	* doc/api-servers.texi (Servers): Add reference to `Messages' node.
	* doc/api-messages.texi (Message Handling): Add reference to
	`Parsing of Requests' node.
	(Parsing of Requests): Improve documentation for request parsers.

	* doc/guile-ssh.texi: Fix the top-level node of the documentation
	so now it integrates nicely into Info system.

	* doc/api-auth.texi, api-channels.texi, api-keys.texi,
	api-servers.texi, api-sessions.texi, api-version.texi,
	guile-ssh.texi: Improve.

	* doc/api-sessions.texi (Sessions): Improve description of
	`session-set!' procedure.
	* doc/api-servers.texi (Servers): Improve description of
	`server-set!' procedure.
	* doc/version.texi: Update.

	* src/server-func.c (set_option) [SSH_BIND_OPTIONS_LOG_VERBOSITY]:
	Use symbols to represent log levels instead of numbers.  All
	callers updated.
	(set_sym_opt): New procedure.
	* src/session-func.c: Move `log_verbosity' to `common.c' file.
	* src/common.c, src/common.h: Update.
	* examples/echo/server.scm (*default-log-verbosity*): Set to 'nolog.
	* examples/ssshd.scm (*default-log-verbosity*): Likewise.
	* NEWS: Update.

	* tests/client-server.scm ("connect"): Update test to use symbols
	for setting log levels.
	* tests/server.scm ("server-set!, valid values"): Likewise.
	("server-set!, invalid values"): Likewise.
	("make-server"): Likewise.
	("server-listen"): Likewise.
	* tests/session.scm ("session-set!, valid values"): Likewise.
	("session-set!, invalid values"): Update `log-verbosity' data set
	for the test.

	* src/session-func.c (set_option)[SSH_OPTIONS_LOG_VERBOSITY]: Use
	symbols to represent log levels instead of numbers.  All callers
	updated.
	(set_sym_opt): New procedure.
	* examples/echo/client.scm (main): Set log verbosity to `nolog'.
	* examples/sssh.scm (main): Update.

	* NEWS: Update.  Update format.  Use org-mode by default.  Add
	copyright notice.

2014-01-27  Artyom Poptsov  <poptsov.artyom@gmail.com>

	Add documentation in Texinfo format.
	* configure.ac: Add `doc/Makefile' to `AC_CONFIG_FILES'.
	* Makefile.am (SUBDIRS): Add `doc' directory.
	* doc/Makefile.am: New file.
	* doc/api-auth.texi, doc/api-channels.texi, doc/api-keys.texi,
	doc/api-messages.texi, doc/api-servers.texi,
	doc/api-sessions.texi, doc/api-version.texi, doc/fdl.texi,
	doc/guile-ssh.texi, doc/indices.texi, doc/version.texi: New files.

	* NEWS: Update.

	* src/channel-func.c (guile_ssh_channel_get_stream): New procedure.
	* src/channel.scm (channel-get-stream): Export.

	* examples/echo/client.scm (main): Print MD5 sum if the server is
	not known.

	* tests/client-server.scm: New file.
	* Makefile.am (SCM_TESTS): Add `client-server.scm' test.

2014-01-26  Artyom Poptsov  <poptsov.artyom@gmail.com>

	* tests/server.scm ("server-set!, invalid values", "make-server")
	("server-listen"): New TCs.

	* tests/session.scm ("comparison of sessions"): Fix a typo in TC
	name.

	* tests/server.scm ("server?", "comparison of servers"): New TCs.

	* tests/.gitignore: New file.

	Add some unit tests for Guile-SSH server API.
	* tests/server.scm: New file.
	* tests/dsakey, tests/rsakey: : New files.
	* Makefile.am (SCM_TESTS): Add `server.scm' test.

	* tests/session.scm ("session?"): New test case.
	("comparsion of sessions"): Use one test case instead of two
	separated TCs (equal?/not equal? test).
	("session-set!, valid values"): Fix bug in TC: try all valid
	values for each option, not only the first one.

	* src/server-type.c (guile_ssh_is_server_p): New procedure.
	(guile_ssh_server_close_x): Remove.

	* src/server-type.h (guile_ssh_is_server_p): Export.
	* src/server.scm (server?): Export.
	* src/session-type.c (guile_ssh_is_session_p): New procedure.
	* src/session-type.h (guile_ssh_is_session_p): Export.
	* src/session.scm (session?): Export.
	* NEWS: Update.

	Add some unit tests.
	* srfi/srfi-64.upstream.scm, srfi/srfi-64.scm: New files.
	* tests/session.scm, tests/auth.scm: New files.
	* Makefile.am (SCM_TESTS): New variable.
	(TESTS): Likewise.
	(TEST_EXTENSIONS): Likewise.
	(AM_TESTS_ENVIRONMENT): Likewise.
	(SCM_LOG_COMPILER): Likewise.
	(AM_SCM_LOG_FLAGS): Likewise.
	(tests): New target.
	(CLEANFILES): Add .log-files produced by tests.

2014-01-23  Artyom Poptsov  <poptsov.artyom@gmail.com>

	* src/auth.h (guile_ssh_userauth_autopubkey_x): Export.

	* NEWS: Update.

	* src/key-func.c (guile_ssh_private_key_from_file): Rollback to
	the previous version of the procedure (which doesn't accept a
	passphrase as an argument) due to security considerations.  The
	problem is that the passphrase provided by the user will float
	around in (possibly swapped) memory unless it will be collected by
	the GC.

	Thanks to Ludovic Courtès <ludo@gnu.org> for pointing this out.

	Instead the user must use either a SSH agent (with
	`userauth-autopubkey!' procedure) or privide the passphrase
	interactively (the user will be asked for the passphrase by the
	underlying libssh procedure if the provided key is encrypted).

	* src/auth.c (guile_ssh_userauth_autopubkey_x): Likewise.

2014-01-22  Artyom Poptsov  <poptsov.artyom@gmail.com>

	* src/channel-type.c: Set default write buffer size to 1 byte.
	(ptob_close): Get size of the buffers from ptab entry.
	(_ssh_channel_to_scm): Likewise.

	* examples/echo/client.scm: Improve.

	* examples/echo/server.scm (print-help): Update.
	(main): Add `--port' option.  Print RSA/DSA key pathes and current
	bind port on the start.

	* src/channel-type.c (ptob_fill_input): Rename the argument.
	Update comments.

2014-01-20  Artyom Poptsov  <poptsov.artyom@gmail.com>

	* examples/echo/server.scm (read-all): Fix a bug: return the first
	read line if there is no more data to read.
	* examples/echo/client.scm (read-all): Likewise.

	* examples/echo/server.scm (print-help): New procedure.
	(main): Handle command-line options.

2014-01-19  Artyom Poptsov  <poptsov.artyom@gmail.com>

	* src/message-func.c
	(guile_ssh_message_channel_request_open_reply_accept): Fix a bug:
	pass a `ssh_channel' instance to `_ssh_channel_to_scm' procedure
	instead of pointer to the instance.

2014-01-18  Artyom Poptsov  <poptsov.artyom@gmail.com>

	* src/key-func.c: Update copyright dates.
	(guile_ssh_private_key_from_file): Improve
	assertion of passphrase.  Improve docstring and comments.

	* src/auth.c, src/auth.scm: Update copyright dates.

	* examples/sssh.scm (main): Use `userauth-autopubkey!' for
	authentication.

	* src/auth.c (guile_ssh_userauth_autopubkey_x): New procedure.
	* src/auth.scm (userauth-autopubkey!): Export.

2014-01-12  Artyom Poptsov  <poptsov.artyom@gmail.com>

	* examples/sssh.scm (main): Ask the user for a passphrase.
	* src/key-func.c (guile_ssh_private_key_from_file): Change
	argument list: add optional argument `passphrase'.

2014-01-11  Artyom Poptsov  <poptsov.artyom@gmail.com>

	* examples/ssshd.scm (handle-channel): Use `read-all' instead of
	`channel-read'.  Update.
	(handle-request-exec): Use `display' instead of `channel-write'.
	(shell-loop): Use `read-all' instead of `channel-read' and
	`channel-poll'.   Use `display' instead of `channel-write'.
	(main): Close a channel before disconnecting the session.
	* examples/sssh.scm (read-all): New procedure.
	(main): Use `read-all' instead of `read-line'.  Use `char-ready?'
	instead of `channel-poll'.

2014-01-07  Artyom Poptsov  <poptsov.artyom@gmail.com>

	* TODO: Update.

	* src/channel-type.c (ptob_input_waiting): Improve error checking.
	(ptob_fill_input): Call `ssh_channel_poll' to update underlying
	SSH channel state and check whether we have data to read or not.
	Check if the channel is open.

	* examples/echo/server.scm: Update comments.
	(read-all): New procedure.
	(main): Update.  Catch exceptions.  Use `write-line' instead of
	`display'.
	* examples/echo/client.scm: Update comments.
	(read-all): New procedure.
	(main): Update.  Use `char-ready?' instead of `channel-poll'.  Use
	`write-line' instead of `display'.

	* src/channel-func.c (guile_ssh_channel_open_session): Update
	the documentation string.
	* src/channel-type.c: Update comments.
	* src/channel.scm: Likewise.

	* src/channel-type.c (_ssh_channel_to_scm): Don't set
	`SCM_BUFLINE' bit.
	(ptob_fill_input, ptob_flush, ptob_close, print_channel): Remove
	debug traces.
	(ptob_fill_input): Return EOF on `SSH_AGAIN'.

2014-01-06  Artyom Poptsov  <poptsov.artyom@gmail.com>

	* src/channel-type.c (ptob_close): Free the underlying SSH
	channel.
	* src/channel.scm (free-channel!): Remove.
	* src/channel-func.c (guile_ssh_channel_free): Remove.

	* src/channel-func.c (guile_ssh_channel_set_stream_x): New
	procedure.
	* src/channel.scm: Remove unneeded procedures.
	Export `channel-set-stream!'.

	* src/channel-type.c (_ssh_channel_to_scm): Don't set `SCM_OPN'
	bit on the newly created channel.
	* src/channel-func.c (guile_ssh_channel_open_session): Set
	`SCM_OPN' bit on the channel.
	* src/message-func.c
	(guile_ssh_message_channel_request_open_reply_accept): Likewise.

	* src/channel-type.c (ptob_write): Improve error handling.  Add a
	comment.  Remove debug information.
	(ptob_input_waiting): Change `FUNC_NAME' string.

	* src/channel-func.c (guile_ssh_channel_pool)
	(guile_ssh_channel_close): Remove.
	* src/channel-func.h: Likewise.

	* src/channel-type.c (ptob_flush): Improve.
	(ptob_close): Flush a port before closing its SSH channel.

2014-01-05  Artyom Poptsov  <poptsov.artyom@gmail.com>

	* src/channel-type.c (ptob_fill_input): Improve.

2014-01-04  Artyom Poptsov  <poptsov.artyom@gmail.com>

	* examples/echo/server.scm (main): Use `char-ready?' predicate
	instead of the custom procedure `channel-poll'.

	* src/channel-type.c (ptob_close): New procedure.
	(print_channel): Don't try to get state of a channel if its port
	is closed because it leads to segfaults.  Closed port means closed
	channel.
	(init_channel_type): Register `ptob_close' with
	`scm_set_port_close'.
	(ptob_input_waiting): Call `ssh_channel_poll'.
	(init_channel_type): Register callback with
	`scm_set_port_input_waiting' procedure.

	* examples/echo/client.scm (main): Call `close' on a channel.
	* examples/echo/server.scm (main): Likewise.

2014-01-02  Artyom Poptsov  <poptsov.artyom@gmail.com>

	Use Guile port API to implement Guile-SSH channels.
	* src/channel-func.c (guile_ssh_channel_read)
	(guile_ssh_channel_write): Remove.
	* src/channel-func.h (guile_ssh_channel_read): Remove.
	* src/channel-type.c (ptob_fill_input, ptob_write, ptob_flush)
	(ptob_input_waiting, _ssh_channel_to_scm): New procedures.
	(guile_ssh_make_channel): Use `_ssh_channel_to_scm'.
	(_scm_to_ssh_channel): Use `SCM_STREAM' macro.
	(init_channel_type): Register Guile port callbacks.
	* src/channel-type.h (_ssh_channel_to_scm): Export.
	* src/channel.scm (channel-read, channel-write): Remove.
	* src/message-func.c
	(guile_ssh_message_channel_request_open_reply_accept): Use
	`_ssh_channel_to_scm'.
	* examples/echo: Add to the repository.
	* examples/Makefile.am: Add echo server/client example.
	* examples/README: Update.
	* examples/sssh.scm: Update.
	* README: Update.

2013-11-26  Artyom Poptsov  <poptsov.artyom@gmail.com>

	* configure.ac, NEWS: Bump version to 0.4.0

2013-11-25  Artyom Poptsov  <poptsov.artyom@gmail.com>

	* examples/ssshd.scm (handle-req-channel): Handle
	`channel-request-env'.
	(main): Improve handling of `request-channel'.
	Print path to a key and the port number on the start.

2013-11-23  Artyom Poptsov  <poptsov.artyom@gmail.com>

	* src/base64.c (bin_to_base64): Change type of the second argument
	to int to prevent an infinite loop due to wrapping of the size_t
	value.
	* src/base64.h: Update.
	* src/key-func.c (guile_ssh_public_key_to_string): Change type of
	`key_len'.  Rename the argument.  Update comments.
	* NEWS: Update.

	* examples/sssh.scm (*option-spec*): Add `ssh-debug' switch.

	* README: Update.

	* examples/Makefile.am (dist_examples_DATA): Add missed
	`ssshd.scm'.
	(AM_CFLAGS): Remove.

2013-11-22  Artyom Poptsov  <poptsov.artyom@gmail.com>

	* NEWS: Update.

	* src/channel-func.h: Add `guile_ssh_set_set_pty_size_x'.
	* src/channel-func.c (guile_ssh_channel_set_pty_size_x): New
	procedure.
	* src/channel.scm: Export `channel-set-pty-size!'.

2013-11-21  Artyom Poptsov  <poptsov.artyom@gmail.com>

	* src/message-type.c (print_message): New procedure.
	(init_message_type): Set the printer procedure for the smob.
	* NEWS: Update.

2013-11-20  Artyom Poptsov  <poptsov.artyom@gmail.com>

	* build_aux/: Rename to `build-aux'.  Configuration files are
	updated.
	* configure.ac: Update.
	* Makefile.am: Update.

	* src/session-type.c (PRINT_DEBUG): Remove the macro.

2013-11-19  Artyom Poptsov  <poptsov.artyom@gmail.com>

	* src/channel-func.c (guile_ssh_channel_request_pty)
	(guile_ssh_channel_request_shell): New procedures.
	* src/channel.scm: Export `channel-request-pty' and
	`channel-request-shell'.

	* TODO, README, AUTHORS: Update.
	* NEWS: Update.  Fix a typo.

2013-11-18  Artyom Poptsov  <poptsov.artyom@gmail.com>

	* src/channel-func.c (guile_ssh_channel_read): Fix a memory
	freeing error: use `scm_from_locale_string' instead of
	`scm_take_locale_string', call `scm_gc_free' on allocated buffer.
	Improve error handling.  Add comments.

	* examples/sssh.scm (main): Separate libssh debug and the program
	debug mode.  Print SSH channels.

	* src/channel-type.c (print_channel): New procedure.
	(init_channel_type): Set the printer procedure for the smob.
	* NEWS: Update.

2013-11-17  Artyom Poptsov  <poptsov.artyom@gmail.com>

	* TODO: Update.

2013-11-16  Artyom Poptsov  <poptsov.artyom@gmail.com>

	* m4/Makefile.am, m4/guile.m4, m4/lib-link.m4: New files.
	* Makefile.am: Add "build_aux" and "m4" to `SUBDIRS'.
	* configure.ac: Use `AC_CONFIG_MACRO_DIR' to set m4 dir.
	Add "m4/Makefile" to `AC_CONFIG_FILES'.

	* Makefile.am (ACLOCAL_AMFLAGS): Set variable.
	* src/Makefile.am (AM_CFLAGS): Remove.
	(libguile_ssh_la_CPPFLAGS, snarfcppopts): Add `GUILE_CFLAGS'.

	* INSTALL: Update.

	* build_aux/Makefile.am: New file.
	* configure.ac: Store auxiliary build files in `build_aux'
	directory.  Add "build_aux/Makefile" to `AC_CONFIG_FILES'.

2013-11-09  Artyom Poptsov  <poptsov.artyom@gmail.com>

	* configure.ac: Add check for Guile-2.0.

2013-11-08  Artyom Poptsov  <poptsov.artyom@gmail.com>

	* configure.ac: Use AC_COPYRIGHT to store copyright information.

2013-11-06  Artyom Poptsov  <poptsov.artyom@gmail.com>

	* configure.ac: Use `PKG_CHECK_MODULES' macro instead of
	`AC_SEARCH_LIBS' to check if the needed version of libssh is
	installed.

2013-11-03  Artyom Poptsov  <poptsov.artyom@gmail.com>

	* src/session-func.c (guile_ssh_session_set): Use
	`_scm_to_ssh_const'.  Throw guile-ssh-error on error.  Make return
	value undefined.

	* NEWS, TODO: Update.

	Move common procedures for converting SCM values to SSH contants
	and vice versa to common.c file.
	* src/common.c, src/common.h: New files.
	* src/message-func.c (_ssh_const_to_scm): Remove.
	* src/server-func.c (guile_ssh_server_set_x): Use `_scm_to_ssh_const'.
	* src/Makefile.am (libguile_ssh_la_SOURCES): Add common.{c,h}.

	* src/message.scm (message-reply-success): New procedure.
	* examples/ssshd.scm (handle-req-auth, handle-req-channel, main):
	Use `message-reply-success'.

	* examples/ssshd.scm (handle-req-auth): Handle public key state.

	* src/message.scm (message-auth-reply-public-key-success): Rename
	to `message-auth-reply-public-key-ok'.
	* src/message-func.c
	(guile_ssh_message_auth_reply_public_key_success): Rename to
	`guile_ssh_message_auth_reply_public_key_ok'.

2013-11-02  Artyom Poptsov  <poptsov.artyom@gmail.com>

	* src/message.scm (auth-req:pubkey-state): New procedure.
	* src/message-func.c (get_auth_req): Store public key state in the
	vector.

	* examples/ssshd.scm: Add to the repository.
	* examples/README: Update.

	* src/server-func.c (guile_ssh_server_listen_x): Rename to
	`guile_ssh_server_listen'.
	* server.scm (server-listen!): Rename to `server-listen'.

	Fix a error with double free of memory.  The problem was that SSH
	keys are usually freed along with the object that contains them.
	For example, if a key is gotten from a SSH session it will be
	freed along with the session.  Not if we try to free the memory
	taken by the key then we get "double free" error.  To prevent it
	the new field in the key smob structure is introduced to track who
	is responsible for freeing the key.
	* src/key-type.h (key_data): Add "is_to_be_freed" field.
	* src/key-type.c (free_key_smob): Check if the key must be freed.
	* src/key-func.c (guile_ssh_private_key_from_file)
	(guile_ssh_public_key_from_private_key)
	(guile_ssh_public_key_from_file): Set "is_to_be_freed" field for
	the key.
	* src/message-func.c (get_auth_req): Mark a key that it must not
	be freed by GC.

2013-10-28  Artyom Poptsov  <poptsov.artyom@gmail.com>

	* src/key-type.c (free_key_smob): Fix warnings.
	* src/key-func.c (guile_ssh_public_key_to_string): Likewise.

	* src/key-type.c (free_key_smob): Use `publickey_free' instead of
	`ssh_key_free'.

	* Makefile.am (SUBDIRS): Add examples/
	* configure.ac: Add examples/Makefile
	* examples/: Add to the repository.

	* src/server.scm (server-set-message-callback!): Remove.
	* src/server-func.c (callback)
	(guile_ssh_server_set_message_callback_x): Remove.

2013-10-27  Artyom Poptsov  <poptsov.artyom@gmail.com>

	* src/message-func.c: Update comments.  Re-organize order of
	procedures.
	(get_service_req, get_channel_open_req): New procedures.
	(guile_ssh_message_get_req): Handle SSH_REQUEST_SERVICE and
	SSH_REQUEST_CHANNEL_OPEN.

	* src/message.scm (service-req:service, channel-open-req:orig)
	(channel-open-req:orig-port, channel-open-req:dest)
	(channel-open-req:dest-port): New procedures.

	* src/message-func.c (guile_ssh_message_service_reply_success)
	(guile_ssh_message_auth_reply_success)
	(guile_ssh_message_auth_reply_public_key_success)
	(guile_ssh_message_channel_request_open_reply_accept): Add
	description.

2013-10-26  Artyom Poptsov  <poptsov.artyom@gmail.com>

	* src/message-func.c (guile_ssh_message_service_reply_success):
	New procedure.
	* src/message.scm: Add commentary.
	(message-service-reply-success): Export.

2013-10-20  Artyom Poptsov  <poptsov.artyom@gmail.com>

	* src/message.scm (exec-req:cmd): Export.

2013-10-19  Artyom Poptsov  <poptsov.artyom@gmail.com>

	* src/message.scm: Unify way of getting information from requests.
	(auth-req:user, auth-req:password, auth-req:pubkey, pty-req:term)
	(pty-req:width, pty-req:height, pty-req:pxwidth)
	(pty-req:pxheight, env-req:name, env-req:value, exec-req:cmd)
	(global-req:addr, global-req:port): New procedures.
	* src/message-func.c (get_auth_req, get_pty_req, get_env_req)
	(get_exec_req, get_global_req, guile_ssh_message_get_req): New
	procedures.
	(guile_ssh_message_auth_get_user)
	(guile_ssh_message_auth_get_password)
	(guile_ssh_message_auth_get_public_key)
	(guile_ssh_message_exec_get_command): Remove.

	* src/message-func.c (_scm_member_p): New procedure.
	(guile_ssh_message_auth_set_methods_x): Improve.

	Improve printing of SSH keys.
	* src/key-type.c (print_key): New procedure.
	(init_key_type): Register the callback for printing.
	(guile_ssh_key_get_type): Use `ssh_privatekey_type' instead of
	`ssh_key_type'.

2013-10-17  Artyom Poptsov  <poptsov.artyom@gmail.com>

	* src/message-func.c (guile_ssh_message_exec_get_command): New
	procedure.
	* src/message.scm (message-exec-get-command): Export.

2013-10-10  Artyom Poptsov  <poptsov.artyom@gmail.com>

	* src/server-func.c: Fix a comment.
	(guile_ssh_server_listen_x): Fix a typo.

	Unificate the way of server configuration: use `server-set!' to set
	server to the blocking/nonblocking mode.
	* src/server-func.c (set_option): Handle 'blocking-mode
	(guile_ssh_server_set_blocking_x): Remove procedure.

	* src/server.scm (server-set-blocking!): Remove procedure.
	(make-server): Handle "blocking-mode" keyword.

	* src/server-func.c (set_option): Don't use TYPE macro.
	(TYPE): Remove the macro.
	(set_blocking_mode): New procedure.

2013-09-29  Artyom Poptsov  <poptsov.artyom@gmail.com>

	* src/message-func.c (guile_ssh_message_auth_get_password): Return
	a password as a string instead of a symbol.

2013-09-26  Artyom Poptsov  <poptsov.artyom@gmail.com>

	* src/server-type.c (guile_ssh_make_server): Change Scheme name to
	`%make-server'.
	* src/server.scm (make-server): New procedure.

2013-09-25  Artyom Poptsov  <poptsov.artyom@gmail.com>

	* src/session-func.c (guile_ssh_connect): Rename to
	`guile_ssh_connect_x'.  Throw an exception on error.
	(guile_ssh_authenticate_server): Throw an exception on error.

	* src/session-func.h: Add `guile_ssh_connect_x'.  Add
	`guile_ssh_authenticate_server'.

	* src/session-type.c (guile_ssh_make_session): Change Scheme name
	to `%make-session'.
	* src/session.scm (make-session): New procedure.

2013-09-24  Artyom Poptsov  <poptsov.artyom@gmail.com>

	* src/message-func.c (guile_ssh_message_reply_default)
	(guile_ssh_message_auth_reply_success)
	(guile_ssh_message_auth_reply_public_key_success)
	(guile_ssh_message_channel_request_reply_success)
	(guile_ssh_message_auth_set_methods_x): Throw an exception on
	error.  Make return value undefined.  Change the description.
	* src/server-func.c (guile_ssh_server_set_x)
	(guile_ssh_server_listen_x, guile_ssh_server_handle_key_exchange):
	Likewise.

	* src/session-func.c (guile_ssh_write_known_host): Throw an
	exception on error.  Make return value undefined.
	* src/channel-func.c (guile_ssh_channel_open_session)
	(guile_ssh_channel_request_exec, guile_ssh_channel_request_env)
	(guile_ssh_channel_close): Likewise.

2013-09-22  Artyom Poptsov  <poptsov.artyom@gmail.com>

	* src/server-func.c (guile_ssh_server_accept_x): Rename to
	`guile_ssh_server_accept'.  Change Scheme name to `server-accept'.
	Change the function so it has no side effects.
	(guile_ssh_server_listen): Rename to `guile_ssh_server_listen_x'
	because of side effects.  Change Scheme name to `server-listen!'.

	* src/server-func.h: Update.
	* src/server.scm: Export `server-accept'.  Rename `server-listen'
	to `server-listen!'.

	* src/message-func.c
	(guile_ssh_message_channel_request_reply_success): New procedure.
	* src/message.scm (message-channel-request-reply-success): Export.

	* src/session-func.c (guile_ssh_write_known_host): Fix the wrong
	Scheme name: rename to `write-known-host!'.
	* src/session.scm: Likewise.

2013-09-21  Artyom Poptsov  <poptsov.artyom@gmail.com>

	* src/channel-func.c (guile_ssh_channel_write): New procedure.
	* src/channel.scm: Likewise.

	* NEWS: Update.

	* src/session-func.c (session_options): Don't use TYPE macro to
	get names of SSH constants.
	(set_option): Likewise.
	(TYPE): Remove the macro.

	* src/auth.c, src/auth.scm, src/channel-func.c,
	src/channel-type.c, src/channel.scm, src/key-func.c,
	src/key-type.c, src/key.scm, src/session-func.c,
	src/session-type.c, src/session.scm, src/version.c,
	src/version.scm, src/message-func.c, src/message-type.c,
	src/message.scm, src/server-func.c, src/server-type.c,
	src/server.scm: Remove "ssh:" prefix from functions names.  Update
	comments.

	Implement the SSH message type.
	* src/Makefile.am: Add message* files.
	* src/server-func.c (guile_ssh_server_set_message_callback_x)
	(guile_ssh_server_message_get, callback): New procedures.
	* src/server.scm (ssh:server-set-message-callback!)
	(ssh:server-message-get): Export.
	* src/message-func.c, src/message-func.h, src/message-main.c,
	src/message-type.c, src/message-type.h, src/message.scm: New
	files.

2013-08-28  Artyom Poptsov  <poptsov.artyom@gmail.com>

	Implement the basic server functionality.
	* src/server-func.c, src/server-func.h, src/server-main.c,
	src/server-type.c, src/server-type.h, src/server.scm: New files.
	* src/Makefile.am: Add server related sources.

2013-08-26  Artyom Poptsov  <poptsov.artyom@gmail.com>

	* src/session-func.c: Use a short macro for getting long SSH
	options names.
	(TYPE): New macro.
	(set_option): Use TEST macro.

2013-08-25  Artyom Poptsov  <poptsov.artyom@gmail.com>

	Use the Guile magic snarfer to make guile_ssh_* functions visible
	to the Scheme world.  Use functions names as they seen from Scheme
	instead of C names in type check macros.
	* src/auth.c, src/channel-func.c, src/channel-type.c,
	src/key-func.c, src/key-type.c, src/session-func.c,
	src/session-type.c, src/version.c: Use snarfing macros.
	* src/Makefile.am: Use guile-snarf to generate needed files.  Fix
	some comments.
	* configure.ac: Use AM_SILENT_RULES.
	* .gitignore: Ignore files produced by the magic snarfer.

2013-07-29  Artyom Poptsov  <poptsov.artyom@gmail.com>

	* src/channel-func.c (guile_ssh_channel_read): Fix memory
	corruption during freeing of the allocated memory.  Initialize
	allocated memory with zeroes.  Don't use dynwind.
	* NEWS: Update.

2013-07-20  Artyom Poptsov  <poptsov.artyom@gmail.com>

	* NEWS: Update.

2013-07-19  Artyom Poptsov  <poptsov.artyom@gmail.com>

	* src/session-func.c: Fix a typo in the option symbol:
	'strcthostkeycheck -> 'stricthostkeycheck
	(set_bool_opt): Fix the assertion for the third argument: expect
	a boolean value instead of an integer value.

2013-07-14  Artyom Poptsov  <poptsov.artyom@gmail.com>

	* configure.ac, NEWS: Bump version to 0.3.1

	Fix several bugs.
	* src/threads.c, src/threads.h: Fix a bug with variable
	initialization: use constant value to initialize SSH threads
	state.
	* src/Makefile.am (libguile_ssh_la_SOURCES): Add missed files.
	(libguile_ssh_la_LDFLAGS): Add missed flags.

	* src/channel-type.c (guile_ssh_make_channel): Cleanup the code.

	* README: Add info about dependencies.
	* TODO: Update.

	Make the library thread-safe.
	* src/channel-main.c (init_channel): Initialize threads.
	* src/key-main.c (init_key): Likewise.
	* src/session-main.c (init_session): Likewise.
	* src/threads.c, src/threads.c: New files.

2013-07-13  Artyom Poptsov  <poptsov.artyom@gmail.com>

	Use a simpler method to GC'ing of SSH channels.  The idea is that
	we don't have to free resources allocated by a channel during its
	GC'ing, because these resources will be freed anyway when the
	related SSH session is GC'ed.  However, to be able to control
	allocating of resources more precisely, introduce new procedure
	ssh:free-channel! that can be used for freeing resources allocated
	by a channel.
	* src/channel-func.c (guile_ssh_channel_free): New procedure.
	(init_channel_func): Add ssh:free-channel!
	* src/channel-type.c (free_channel): Don't free channel resourses.
	(guile_ssh_make_channel): Remove extra code.
	* src/channel-type.h: Remove the extra field from channel_data.
	* src/channel.scm: Add ssh:free-channel!
	* src/session-type.c (free_session): Remove extra code.

	* configure.ac, NEWS: Bump version to 0.3

	Implement equalp callbacks for smobs.
	* src/channel-type.c (equalp_channel): New procedure.
	(init_channel_type): Register the equalp callback.
	* src/key-type.c (equalp_key): New procedure.
	(init_key_type): Register the equalp callback.
	* src/session-type.c (equalp_session): New procedure.
	(init_session_type): Register the equalp callback.

	* src/session-type.c (_scm_to_ssh_session): New procedure.
	(free_session): Use _scm_to_ssh_session.
	* src/session-type.h: (_scm_to_ssh_session): New procedure.
	* src/key-type.c (free_key_smob, guile_ssh_key_get_type): Use
	_scm_to_ssh_key to get smob data.
	(guile_ssh_is_public_key_p): Likewise.  Use _public_key_p to check
	the key type.
	(guile_ssh_is_private_key_p): Use _scm_to_ssh_key.  Use
	_private_key_p to check the key type.
	(_scm_to_ssh_key, _private_key_p, _public_key_p): New procedures.
	* src/key-type.h (_scm_to_ssh_key, _private_key_p, _public_key_p):
	New procedures.
	* src/channel-type.c (_scm_to_ssh_channel): New procedure.
	(guile_ssh_make_channel): Use _scm_to_ssh_session.
	* src/channel-type.h (_scm_to_ssh_channel): New procedure.
	* src/auth.c (guile_ssh_userauth_pubkey)
	(guile_ssh_userauth_password, guile_ssh_userauth_none)
	(guile_ssh_userauth_get_list): Use _scm_to_* to get smob data and
	predicates related so corresponding types to check their types.
	Clean up the code.
	* src/session-func.c (guile_ssh_blocking_flush)
	(guile_ssh_session_set, guile_ssh_connect, guile_ssh_disconnect)
	(guile_ssh_get_protocol_version, guile_ssh_get_error)
	(guile_ssh_authenticate_server, guile_ssh_get_public_key_hash)
	(guile_ssh_write_known_host, guile_ssh_is_connected_p): Use
	_scm_to_ssh_session.
	* src/key-func.c (guile_ssh_public_key_to_string)
	(guile_ssh_private_key_from_file)
	(guile_ssh_public_key_from_private_key)
	(guile_ssh_public_key_from_file): Use _scm_to_ssh_key to get smob
	data.  Use _private_key_p and _public_key_p predicates to check
	smob type.
	* src/channel-func.c (guile_ssh_channel_open_session)
	(guile_ssh_channel_request_exec, guile_ssh_channel_request_env)
	(guile_ssh_channel_pool, guile_ssh_channel_read)
	(guile_ssh_channel_close, guile_ssh_channel_is_open_p)
	(guile_ssh_channel_is_eof_p): Use _scm_to_ssh_channel.

	* src/channel-func.c (guile_ssh_channel_close): Fix return value:
	return SCM_BOOL_T if channel is closed successfully, SCM_BOOL_F
	otherwise.

	Fix GC'ing of SSH objects: the program doesn't crashes anymore
	during GC'ing of channels and keys.
	* src/session-type.c (free_session): Mark all related channels as
	freed.
	(guile_ssh_make_session): Initialize the channels array.
	* src/key-type.c (mark_key_smob): Fix smob marking.
	* src/channel-type.c (free_channel): Check if the channel has been
	already freed along with the related SSH session.
	(guile_ssh_make_channel): Store the reference to the channel in
	the array of channels related to the SSH session.
	* src/channel-type.h: Add is_channel_alive field to channel_data.
	* TODO: Add to the repository.

2013-06-23  Artyom Poptsov  <poptsov.artyom@gmail.com>

	* src/key-type.h: Improve storing of public keys represented as a
	SSH string -- store the key type along with the key itself.
	* src/key-func.c (guile_ssh_public_key_from_file): Likewise.
	(public_key_to_ssh_string): Update.
	* src/key-type.c (guile_ssh_key_get_type): New function.
	(scm_from_ssh_key_type): New static function.
	(free_key_smob): Update.
	(init_key_type): Define ssh:get-key-type.
	* src/key.scm: Export ssh:get-key-type.

2013-06-16  Artyom Poptsov  <poptsov.artyom@gmail.com>

	* src/auth.c (guile_ssh_userauth_get_list): Fix a bug with wrong
	scm_append call during making the list.

	Implement ssh:userauth-get-list that returns a list of available
	authentication methods for a given SSH session.
	* src/auth.c (guile_ssh_userauth_get_list): New function.
	(init_auth_func): Define ssh:userauth-get-list.

	* src/auth.h: Likewise.
	* src/auth.scm: Add ssh:userauth-get-list.

2013-06-15  Artyom Poptsov  <poptsov.artyom@gmail.com>

	* src/key-func.c: Fix a comment.

	Improve working with public keys.  Because some libssh functions
	working with public keys represented as a ssh_string instead of a
	ssh_public_key, we try to hide this peculiarity so all kinds of
	keys are look like a key_smob from the Scheme perspective.
	* src/key-type.h: Add ssh_public_key_str to key_data struct.
	* src/key-type.c (free_key_smob): Handle public keys that
	represented by a ssh_string.
	(guile_ssh_is_public_key_p): Likewise.
	* src/key-func.c (public_key_to_ssh_string): New function.
	(guile_ssh_public_key_to_string): Fix converting a public key.
	(guile_ssh_public_key_from_file): Make it work.

	* src/key-func.h: Add public_key_to_ssh_string.
	* src/Makefile.am: Add base64.c
	* src/base64.c, src/base64.h: New files.

2013-06-08  Artyom Poptsov  <poptsov.artyom@gmail.com>

	* src/channel-func.c: Include error.h
	(guile_ssh_channel_read): Initialize obtained_data with
	SCM_BOOL_F
	* src/auth.c: Include error.h
	(guile_ssh_userauth_pubkey): Initialize strings with null.

	* src/session-func.c (guile_ssh_connect)
	(guile_ssh_blocking_flush): Return 'error by default.

	* src/session-func.c (set_uint32_opt): Fix wrong variable
	assignment.

	* src/Makefile.am (AM_LDFLAGS): Fix flags.
	(AM_CFLAGS): Likewise.  Add "-Wall" and "-g" flags.

	* src/key-func.c (guile_ssh_public_key_to_string): Fix SCM_ASSERT
	call.

2013-05-26  Artyom Poptsov  <poptsov.artyom@gmail.com>

	* src/channel-func.c (guile_ssh_channel_read): Fix call of
	undefined function.
	* src/key-func.c (guile_ssh_private_key_from_file): Likewise.
	Improve error handling.

2013-05-25  Artyom Poptsov  <poptsov.artyom@gmail.com>

	* configure.ac, NEWS: Bump version to 0.2

	* src/channel-func.c (guile_ssh_channel_is_eof_p)
	(guile_ssh_channel_is_open_p, guile_ssh_channel_close)
	(guile_ssh_channel_read, guile_ssh_channel_pool)
	(guile_ssh_channel_request_env, guile_ssh_channel_request_exec)
	(guile_ssh_channel_open_session): Add check for smob type.

	* src/auth.c: Fix comment.
	* src/key-func.c: Add comments.

	* src/auth.h, src/channel-func.h, src/channel-type.h, src/error.h,
	src/key-func.h, src/key-type.h, src/session-func.h,
	src/session-type.h: Mark prototypes as external functions.
	Simplify SCM functions arg list.

2013-05-24  Artyom Poptsov  <poptsov.artyom@gmail.com>

	* src/auth.c (guile_ssh_userauth_none): New function.
	(ssh_auth_result_to_symbol): New static function.
	(guile_ssh_userauth_pubkey): Use ssh_auth_result_to_symbol to
	convert auth result to a Scheme symbol.
	(guile_ssh_userauth_password): Likewise.
	* src/auth.scm: Export ssh:userauth-none!

	* src/session-func.c: Add comments.
	(set_option): Implement missed options.
	(set_port_opt): New static function.

2013-05-19  Artyom Poptsov  <poptsov.artyom@gmail.com>

	* src/session.scm: Export ssh:get-error

	* src/session-func.c (set_uint64_opt): Remove extra semicolon.

	* .gitignore: Update.

	* src/session-type.c (guile_ssh_make_session): Return SCM_BOOL_F
	on error.

	* Clean up the code.  Fix coding style.

	* src/auth.scm: Fix comments.

	* Improve the library.
	Quite stable version, but some functions are not implemented yet.

2013-05-12  Artyom Poptsov  <poptsov.artyom@gmail.com>

	* src/ssh-error.c: Include libguile.h

	* src/session.c (guile_ssh_blocking_flush): Fix a misspelled
	function name: scm_blockign_flush -> ssh_blocking_flush
	* src/channel.c (guile_ssh_channel_poll): Fix a misspelled
	function name: scm_is_boolean -> scm_is_bool
	(guile_ssh_channel_read): Likewise.  Fix variable names.

	* COPYING, INSTALL, NEWS: Add to the repository.

	* AUTHORS: Add to the repository.

	* README: Add to the repository.

	* src/Makefile.am: Include Scheme files in the distribution.
<|MERGE_RESOLUTION|>--- conflicted
+++ resolved
@@ -1,25 +1,3 @@
-<<<<<<< HEAD
-2014-11-09  Artyom Poptsov  <poptsov.artyom@gmail.com>
-
-	* ssh/dist/node.scm (make-node): Add a docstring.
-
-	* ssh/dist/node.scm (%node-default-port): Export.
-	(make-node): Use it.
-
-	* ssh/dist/node.scm (make-node): Rename options: `rsa-key'->`rsakey';
-	`dsa-key'->`dsakey'.
-	(run-session-loop): Fix a bug: Add missing `message-reply-success'
-	call after handling of a job.
-
-2014-10-14  Artyom Poptsov  <poptsov.artyom@gmail.com>
-
-	* ssh/dist/node.scm: Use low-level procedures from (ssh dist).
-	(%send-message, %recv-message, %handle-job): Remove.
-
-	* ssh/Makefile.am (SUBDIRS): Add `dist'.
-	* ssh/dist/node.scm, ssh/dist/Makefile.am: Add to the repository.
-	* configure.ac: Add `ssh/dist/Makefile'.
-=======
 2015-02-22  Artyom Poptsov  <poptsov.artyom@gmail.com>
 
 	* ssh/channel-type.c: Update copyright dates.
@@ -76,7 +54,27 @@
 	`channel-get-exit-status'.
 
 	* NEWS: Update.
->>>>>>> 00f67f7e
+
+2014-11-09  Artyom Poptsov  <poptsov.artyom@gmail.com>
+
+	* ssh/dist/node.scm (make-node): Add a docstring.
+
+	* ssh/dist/node.scm (%node-default-port): Export.
+	(make-node): Use it.
+
+	* ssh/dist/node.scm (make-node): Rename options: `rsa-key'->`rsakey';
+	`dsa-key'->`dsakey'.
+	(run-session-loop): Fix a bug: Add missing `message-reply-success'
+	call after handling of a job.
+
+2014-10-14  Artyom Poptsov  <poptsov.artyom@gmail.com>
+
+	* ssh/dist/node.scm: Use low-level procedures from (ssh dist).
+	(%send-message, %recv-message, %handle-job): Remove.
+
+	* ssh/Makefile.am (SUBDIRS): Add `dist'.
+	* ssh/dist/node.scm, ssh/dist/Makefile.am: Add to the repository.
+	* configure.ac: Add `ssh/dist/Makefile'.
 
 2014-10-13  Artyom Poptsov  <poptsov.artyom@gmail.com>
 
