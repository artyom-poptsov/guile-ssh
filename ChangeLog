2013-10-28  Artyom Poptsov  <poptsov.artyom@gmail.com>

<<<<<<< HEAD
	* src/server.scm (server-set-message-callback!): Remove.
	* src/server-func.c (callback)
	(guile_ssh_server_set_message_callback_x): Remove.

2013-10-27  Artyom Poptsov  <poptsov.artyom@gmail.com>

	* src/message-func.c: Update comments.  Re-organize order of
	procedures.
	(get_service_req, get_channel_open_req): New procedures.
	(guile_ssh_message_get_req): Handle SSH_REQUEST_SERVICE and
	SSH_REQUEST_CHANNEL_OPEN.

	* src/message.scm (service-req:service, channel-open-req:orig)
	(channel-open-req:orig-port, channel-open-req:dest)
	(channel-open-req:dest-port): New procedures.

	* src/message-func.c (guile_ssh_message_service_reply_success)
	(guile_ssh_message_auth_reply_success)
	(guile_ssh_message_auth_reply_public_key_success)
	(guile_ssh_message_channel_request_open_reply_accept): Add
	description.

2013-10-26  Artyom Poptsov  <poptsov.artyom@gmail.com>

	* src/message-func.c (guile_ssh_message_service_reply_success):
	New procedure.
	* src/message.scm: Add commentary.
	(message-service-reply-success): Export.

2013-10-20  Artyom Poptsov  <poptsov.artyom@gmail.com>

	* src/message.scm (exec-req:cmd): Export.
=======
	* src/key-type.c (free_key_smob): Fix warnings.
	* src/key-func.c (guile_ssh_public_key_to_string): Likewise.

	* src/key-type.c (free_key_smob): Use `publickey_free' instead of
	`ssh_key_free'.

	* Makefile.am (SUBDIRS): Add examples/
	* configure.ac: Add examples/Makefile
	* examples/: Add to the repository.
>>>>>>> 5d174578

2013-10-19  Artyom Poptsov  <poptsov.artyom@gmail.com>

	* src/message.scm: Unify way of getting information from requests.
	(auth-req:user, auth-req:password, auth-req:pubkey, pty-req:term)
	(pty-req:width, pty-req:height, pty-req:pxwidth)
	(pty-req:pxheight, env-req:name, env-req:value, exec-req:cmd)
	(global-req:addr, global-req:port): New procedures.
	* src/message-func.c (get_auth_req, get_pty_req, get_env_req)
	(get_exec_req, get_global_req, guile_ssh_message_get_req): New
	procedures.
	(guile_ssh_message_auth_get_user)
	(guile_ssh_message_auth_get_password)
	(guile_ssh_message_auth_get_public_key)
	(guile_ssh_message_exec_get_command): Remove.

	* src/message-func.c (_scm_member_p): New procedure.
	(guile_ssh_message_auth_set_methods_x): Improve.

	Improve printing of SSH keys.
	* src/key-type.c (print_key): New procedure.
	(init_key_type): Register the callback for printing.
	(guile_ssh_key_get_type): Use `ssh_privatekey_type' instead of
	`ssh_key_type'.

2013-10-17  Artyom Poptsov  <poptsov.artyom@gmail.com>

	* src/message-func.c (guile_ssh_message_exec_get_command): New
	procedure.
	* src/message.scm (message-exec-get-command): Export.

2013-10-10  Artyom Poptsov  <poptsov.artyom@gmail.com>

	* src/server-func.c: Fix a comment.
	(guile_ssh_server_listen_x): Fix a typo.

	Unificate the way of server configuration: use `server-set!' to set
	server to the blocking/nonblocking mode.
	* src/server-func.c (set_option): Handle 'blocking-mode
	(guile_ssh_server_set_blocking_x): Remove procedure.

	* src/server.scm (server-set-blocking!): Remove procedure.
	(make-server): Handle "blocking-mode" keyword.

	* src/server-func.c (set_option): Don't use TYPE macro.
	(TYPE): Remove the macro.
	(set_blocking_mode): New procedure.

2013-09-29  Artyom Poptsov  <poptsov.artyom@gmail.com>

	* src/message-func.c (guile_ssh_message_auth_get_password): Return
	a password as a string instead of a symbol.

2013-09-26  Artyom Poptsov  <poptsov.artyom@gmail.com>

	* src/server-type.c (guile_ssh_make_server): Change Scheme name to
	`%make-server'.
	* src/server.scm (make-server): New procedure.

2013-09-25  Artyom Poptsov  <poptsov.artyom@gmail.com>

	* src/session-func.c (guile_ssh_connect): Rename to
	`guile_ssh_connect_x'.  Throw an exception on error.
	(guile_ssh_authenticate_server): Throw an exception on error.

	* src/session-func.h: Add `guile_ssh_connect_x'.  Add
	`guile_ssh_authenticate_server'.

	* src/session-type.c (guile_ssh_make_session): Change Scheme name
	to `%make-session'.
	* src/session.scm (make-session): New procedure.

2013-09-24  Artyom Poptsov  <poptsov.artyom@gmail.com>

	* src/message-func.c (guile_ssh_message_reply_default)
	(guile_ssh_message_auth_reply_success)
	(guile_ssh_message_auth_reply_public_key_success)
	(guile_ssh_message_channel_request_reply_success)
	(guile_ssh_message_auth_set_methods_x): Throw an exception on
	error.  Make return value undefined.  Change the description.
	* src/server-func.c (guile_ssh_server_set_x)
	(guile_ssh_server_listen_x, guile_ssh_server_handle_key_exchange):
	Likewise.

	* src/session-func.c (guile_ssh_write_known_host): Throw an
	exception on error.  Make return value undefined.
	* src/channel-func.c (guile_ssh_channel_open_session)
	(guile_ssh_channel_request_exec, guile_ssh_channel_request_env)
	(guile_ssh_channel_close): Likewise.

2013-09-22  Artyom Poptsov  <poptsov.artyom@gmail.com>

	* src/server-func.c (guile_ssh_server_accept_x): Rename to
	`guile_ssh_server_accept'.  Change Scheme name to `server-accept'.
	Change the function so it has no side effects.
	(guile_ssh_server_listen): Rename to `guile_ssh_server_listen_x'
	because of side effects.  Change Scheme name to `server-listen!'.

	* src/server-func.h: Update.
	* src/server.scm: Export `server-accept'.  Rename `server-listen'
	to `server-listen!'.

	* src/message-func.c
	(guile_ssh_message_channel_request_reply_success): New procedure.
	* src/message.scm (message-channel-request-reply-success): Export.

	* src/session-func.c (guile_ssh_write_known_host): Fix the wrong
	Scheme name: rename to `write-known-host!'.
	* src/session.scm: Likewise.

2013-09-21  Artyom Poptsov  <poptsov.artyom@gmail.com>

	* src/channel-func.c (guile_ssh_channel_write): New procedure.
	* src/channel.scm: Likewise.

	* NEWS: Update.

	* src/session-func.c (session_options): Don't use TYPE macro to
	get names of SSH constants.
	(set_option): Likewise.
	(TYPE): Remove the macro.

	* src/auth.c, src/auth.scm, src/channel-func.c,
	src/channel-type.c, src/channel.scm, src/key-func.c,
	src/key-type.c, src/key.scm, src/session-func.c,
	src/session-type.c, src/session.scm, src/version.c,
	src/version.scm, src/message-func.c, src/message-type.c,
	src/message.scm, src/server-func.c, src/server-type.c,
	src/server.scm: Remove "ssh:" prefix from functions names.  Update
	comments.

	Implement the SSH message type.
	* src/Makefile.am: Add message* files.
	* src/server-func.c (guile_ssh_server_set_message_callback_x)
	(guile_ssh_server_message_get, callback): New procedures.
	* src/server.scm (ssh:server-set-message-callback!)
	(ssh:server-message-get): Export.
	* src/message-func.c, src/message-func.h, src/message-main.c,
	src/message-type.c, src/message-type.h, src/message.scm: New
	files.

2013-08-28  Artyom Poptsov  <poptsov.artyom@gmail.com>

	Implement the basic server functionality.
	* src/server-func.c, src/server-func.h, src/server-main.c,
	src/server-type.c, src/server-type.h, src/server.scm: New files.
	* src/Makefile.am: Add server related sources.

2013-08-26  Artyom Poptsov  <poptsov.artyom@gmail.com>

	* src/session-func.c: Use a short macro for getting long SSH
	options names.
	(TYPE): New macro.
	(set_option): Use TEST macro.

2013-08-25  Artyom Poptsov  <poptsov.artyom@gmail.com>

	Use the Guile magic snarfer to make guile_ssh_* functions visible
	to the Scheme world.  Use functions names as they seen from Scheme
	instead of C names in type check macros.
	* src/auth.c, src/channel-func.c, src/channel-type.c,
	src/key-func.c, src/key-type.c, src/session-func.c,
	src/session-type.c, src/version.c: Use snarfing macros.
	* src/Makefile.am: Use guile-snarf to generate needed files.  Fix
	some comments.
	* configure.ac: Use AM_SILENT_RULES.
	* .gitignore: Ignore files produced by the magic snarfer.

2013-07-29  Artyom Poptsov  <poptsov.artyom@gmail.com>

	* src/channel-func.c (guile_ssh_channel_read): Fix memory
	corruption during freeing of the allocated memory.  Initialize
	allocated memory with zeroes.  Don't use dynwind.
	* NEWS: Update.

2013-07-20  Artyom Poptsov  <poptsov.artyom@gmail.com>

	* NEWS: Update.

2013-07-19  Artyom Poptsov  <poptsov.artyom@gmail.com>

	* src/session-func.c: Fix a typo in the option symbol:
	'strcthostkeycheck -> 'stricthostkeycheck
	(set_bool_opt): Fix the assertion for the third argument: expect
	a boolean value instead of an integer value.

2013-07-14  Artyom Poptsov  <poptsov.artyom@gmail.com>

	* configure.ac, NEWS: Bump version to 0.3.1

	Fix several bugs.
	* src/threads.c, src/threads.h: Fix a bug with variable
	initialization: use constant value to initialize SSH threads
	state.
	* src/Makefile.am (libguile_ssh_la_SOURCES): Add missed files.
	(libguile_ssh_la_LDFLAGS): Add missed flags.

	* src/channel-type.c (guile_ssh_make_channel): Cleanup the code.

	* README: Add info about dependencies.
	* TODO: Update.

	Make the library thread-safe.
	* src/channel-main.c (init_channel): Initialize threads.
	* src/key-main.c (init_key): Likewise.
	* src/session-main.c (init_session): Likewise.
	* src/threads.c, src/threads.c: New files.

2013-07-13  Artyom Poptsov  <poptsov.artyom@gmail.com>

	Use a simpler method to GC'ing of SSH channels.  The idea is that
	we don't have to free resources allocated by a channel during its
	GC'ing, because these resources will be freed anyway when the
	related SSH session is GC'ed.  However, to be able to control
	allocating of resources more precisely, introduce new procedure
	ssh:free-channel! that can be used for freeing resources allocated
	by a channel.
	* src/channel-func.c (guile_ssh_channel_free): New procedure.
	(init_channel_func): Add ssh:free-channel!
	* src/channel-type.c (free_channel): Don't free channel resourses.
	(guile_ssh_make_channel): Remove extra code.
	* src/channel-type.h: Remove the extra field from channel_data.
	* src/channel.scm: Add ssh:free-channel!
	* src/session-type.c (free_session): Remove extra code.

	* configure.ac, NEWS: Bump version to 0.3

	Implement equalp callbacks for smobs.
	* src/channel-type.c (equalp_channel): New procedure.
	(init_channel_type): Register the equalp callback.
	* src/key-type.c (equalp_key): New procedure.
	(init_key_type): Register the equalp callback.
	* src/session-type.c (equalp_session): New procedure.
	(init_session_type): Register the equalp callback.

	* src/session-type.c (_scm_to_ssh_session): New procedure.
	(free_session): Use _scm_to_ssh_session.
	* src/session-type.h: (_scm_to_ssh_session): New procedure.
	* src/key-type.c (free_key_smob, guile_ssh_key_get_type): Use
	_scm_to_ssh_key to get smob data.
	(guile_ssh_is_public_key_p): Likewise.  Use _public_key_p to check
	the key type.
	(guile_ssh_is_private_key_p): Use _scm_to_ssh_key.  Use
	_private_key_p to check the key type.
	(_scm_to_ssh_key, _private_key_p, _public_key_p): New procedures.
	* src/key-type.h (_scm_to_ssh_key, _private_key_p, _public_key_p):
	New procedures.
	* src/channel-type.c (_scm_to_ssh_channel): New procedure.
	(guile_ssh_make_channel): Use _scm_to_ssh_session.
	* src/channel-type.h (_scm_to_ssh_channel): New procedure.
	* src/auth.c (guile_ssh_userauth_pubkey)
	(guile_ssh_userauth_password, guile_ssh_userauth_none)
	(guile_ssh_userauth_get_list): Use _scm_to_* to get smob data and
	predicates related so corresponding types to check their types.
	Clean up the code.
	* src/session-func.c (guile_ssh_blocking_flush)
	(guile_ssh_session_set, guile_ssh_connect, guile_ssh_disconnect)
	(guile_ssh_get_protocol_version, guile_ssh_get_error)
	(guile_ssh_authenticate_server, guile_ssh_get_public_key_hash)
	(guile_ssh_write_known_host, guile_ssh_is_connected_p): Use
	_scm_to_ssh_session.
	* src/key-func.c (guile_ssh_public_key_to_string)
	(guile_ssh_private_key_from_file)
	(guile_ssh_public_key_from_private_key)
	(guile_ssh_public_key_from_file): Use _scm_to_ssh_key to get smob
	data.  Use _private_key_p and _public_key_p predicates to check
	smob type.
	* src/channel-func.c (guile_ssh_channel_open_session)
	(guile_ssh_channel_request_exec, guile_ssh_channel_request_env)
	(guile_ssh_channel_pool, guile_ssh_channel_read)
	(guile_ssh_channel_close, guile_ssh_channel_is_open_p)
	(guile_ssh_channel_is_eof_p): Use _scm_to_ssh_channel.

	* src/channel-func.c (guile_ssh_channel_close): Fix return value:
	return SCM_BOOL_T if channel is closed successfully, SCM_BOOL_F
	otherwise.

	Fix GC'ing of SSH objects: the program doesn't crashes anymore
	during GC'ing of channels and keys.
	* src/session-type.c (free_session): Mark all related channels as
	freed.
	(guile_ssh_make_session): Initialize the channels array.
	* src/key-type.c (mark_key_smob): Fix smob marking.
	* src/channel-type.c (free_channel): Check if the channel has been
	already freed along with the related SSH session.
	(guile_ssh_make_channel): Store the reference to the channel in
	the array of channels related to the SSH session.
	* src/channel-type.h: Add is_channel_alive field to channel_data.
	* TODO: Add to the repository.

2013-06-23  Artyom Poptsov  <poptsov.artyom@gmail.com>

	* src/key-type.h: Improve storing of public keys represented as a
	SSH string -- store the key type along with the key itself.
	* src/key-func.c (guile_ssh_public_key_from_file): Likewise.
	(public_key_to_ssh_string): Update.
	* src/key-type.c (guile_ssh_key_get_type): New function.
	(scm_from_ssh_key_type): New static function.
	(free_key_smob): Update.
	(init_key_type): Define ssh:get-key-type.
	* src/key.scm: Export ssh:get-key-type.

2013-06-16  Artyom Poptsov  <poptsov.artyom@gmail.com>

	* src/auth.c (guile_ssh_userauth_get_list): Fix a bug with wrong
	scm_append call during making the list.

	Implement ssh:userauth-get-list that returns a list of available
	authentication methods for a given SSH session.
	* src/auth.c (guile_ssh_userauth_get_list): New function.
	(init_auth_func): Define ssh:userauth-get-list.

	* src/auth.h: Likewise.
	* src/auth.scm: Add ssh:userauth-get-list.

2013-06-15  Artyom Poptsov  <poptsov.artyom@gmail.com>

	* src/key-func.c: Fix a comment.

	Improve working with public keys.  Because some libssh functions
	working with public keys represented as a ssh_string instead of a
	ssh_public_key, we try to hide this peculiarity so all kinds of
	keys are look like a key_smob from the Scheme perspective.
	* src/key-type.h: Add ssh_public_key_str to key_data struct.
	* src/key-type.c (free_key_smob): Handle public keys that
	represented by a ssh_string.
	(guile_ssh_is_public_key_p): Likewise.
	* src/key-func.c (public_key_to_ssh_string): New function.
	(guile_ssh_public_key_to_string): Fix converting a public key.
	(guile_ssh_public_key_from_file): Make it work.

	* src/key-func.h: Add public_key_to_ssh_string.
	* src/Makefile.am: Add base64.c
	* src/base64.c, src/base64.h: New files.

2013-06-08  Artyom Poptsov  <poptsov.artyom@gmail.com>

	* src/channel-func.c: Include error.h
	(guile_ssh_channel_read): Initialize obtained_data with
	SCM_BOOL_F
	* src/auth.c: Include error.h
	(guile_ssh_userauth_pubkey): Initialize strings with null.

	* src/session-func.c (guile_ssh_connect)
	(guile_ssh_blocking_flush): Return 'error by default.

	* src/session-func.c (set_uint32_opt): Fix wrong variable
	assignment.

	* src/Makefile.am (AM_LDFLAGS): Fix flags.
	(AM_CFLAGS): Likewise.  Add "-Wall" and "-g" flags.

	* src/key-func.c (guile_ssh_public_key_to_string): Fix SCM_ASSERT
	call.

2013-05-26  Artyom Poptsov  <poptsov.artyom@gmail.com>

	* src/channel-func.c (guile_ssh_channel_read): Fix call of
	undefined function.
	* src/key-func.c (guile_ssh_private_key_from_file): Likewise.
	Improve error handling.

2013-05-25  Artyom Poptsov  <poptsov.artyom@gmail.com>

	* configure.ac, NEWS: Bump version to 0.2

	* src/channel-func.c (guile_ssh_channel_is_eof_p)
	(guile_ssh_channel_is_open_p, guile_ssh_channel_close)
	(guile_ssh_channel_read, guile_ssh_channel_pool)
	(guile_ssh_channel_request_env, guile_ssh_channel_request_exec)
	(guile_ssh_channel_open_session): Add check for smob type.

	* src/auth.c: Fix comment.
	* src/key-func.c: Add comments.

	* src/auth.h, src/channel-func.h, src/channel-type.h, src/error.h,
	src/key-func.h, src/key-type.h, src/session-func.h,
	src/session-type.h: Mark prototypes as external functions.
	Simplify SCM functions arg list.

2013-05-24  Artyom Poptsov  <poptsov.artyom@gmail.com>

	* src/auth.c (guile_ssh_userauth_none): New function.
	(ssh_auth_result_to_symbol): New static function.
	(guile_ssh_userauth_pubkey): Use ssh_auth_result_to_symbol to
	convert auth result to a Scheme symbol.
	(guile_ssh_userauth_password): Likewise.
	* src/auth.scm: Export ssh:userauth-none!

	* src/session-func.c: Add comments.
	(set_option): Implement missed options.
	(set_port_opt): New static function.

2013-05-19  Artyom Poptsov  <poptsov.artyom@gmail.com>

	* src/session.scm: Export ssh:get-error

	* src/session-func.c (set_uint64_opt): Remove extra semicolon.

	* .gitignore: Update.

	* src/session-type.c (guile_ssh_make_session): Return SCM_BOOL_F
	on error.

	* Clean up the code.  Fix coding style.

	* src/auth.scm: Fix comments.

	* Improve the library.
	Quite stable version, but some functions are not implemented yet.

2013-05-12  Artyom Poptsov  <poptsov.artyom@gmail.com>

	* src/ssh-error.c: Include libguile.h

	* src/session.c (guile_ssh_blocking_flush): Fix a misspelled
	function name: scm_blockign_flush -> ssh_blocking_flush
	* src/channel.c (guile_ssh_channel_poll): Fix a misspelled
	function name: scm_is_boolean -> scm_is_bool
	(guile_ssh_channel_read): Likewise.  Fix variable names.

	* COPYING, INSTALL, NEWS: Add to the repository.

	* AUTHORS: Add to the repository.

	* README: Add to the repository.

	* src/Makefile.am: Include Scheme files in the distribution.
<|MERGE_RESOLUTION|>--- conflicted
+++ resolved
@@ -1,6 +1,15 @@
 2013-10-28  Artyom Poptsov  <poptsov.artyom@gmail.com>
 
-<<<<<<< HEAD
+	* src/key-type.c (free_key_smob): Fix warnings.
+	* src/key-func.c (guile_ssh_public_key_to_string): Likewise.
+
+	* src/key-type.c (free_key_smob): Use `publickey_free' instead of
+	`ssh_key_free'.
+
+	* Makefile.am (SUBDIRS): Add examples/
+	* configure.ac: Add examples/Makefile
+	* examples/: Add to the repository.
+
 	* src/server.scm (server-set-message-callback!): Remove.
 	* src/server-func.c (callback)
 	(guile_ssh_server_set_message_callback_x): Remove.
@@ -33,17 +42,6 @@
 2013-10-20  Artyom Poptsov  <poptsov.artyom@gmail.com>
 
 	* src/message.scm (exec-req:cmd): Export.
-=======
-	* src/key-type.c (free_key_smob): Fix warnings.
-	* src/key-func.c (guile_ssh_public_key_to_string): Likewise.
-
-	* src/key-type.c (free_key_smob): Use `publickey_free' instead of
-	`ssh_key_free'.
-
-	* Makefile.am (SUBDIRS): Add examples/
-	* configure.ac: Add examples/Makefile
-	* examples/: Add to the repository.
->>>>>>> 5d174578
 
 2013-10-19  Artyom Poptsov  <poptsov.artyom@gmail.com>
 
