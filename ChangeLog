--- conflicted
+++ resolved
@@ -1,4 +1,25 @@
-<<<<<<< HEAD
+2014-01-28  Artyom Poptsov  <poptsov.artyom@gmail.com>
+
+	* src/server-func.c (set_option) [SSH_BIND_OPTIONS_LOG_VERBOSITY]:
+	Use symbols to represent log levels instead of numbers.  All
+	callers updated.
+	(set_sym_opt): New procedure.
+	* src/session-func.c: Move `log_verbosity' to `common.c' file.
+	* src/common.c, src/common.h: Update.
+	* examples/echo/server.scm (*default-log-verbosity*): Set to 'nolog.
+	* examples/ssshd.scm (*default-log-verbosity*): Likewise.
+	* NEWS: Update.
+
+	* src/session-func.c (set_option)[SSH_OPTIONS_LOG_VERBOSITY]: Use
+	symbols to represent log levels instead of numbers.  All callers
+	updated.
+	(set_sym_opt): New procedure.
+	* examples/echo/client.scm (main): Set log verbosity to `nolog'.
+	* examples/sssh.scm (main): Update.
+
+	* NEWS: Update.  Update format.  Use org-mode by default.  Add
+	copyright notice.
+
 2014-01-27  Artyom Poptsov  <poptsov.artyom@gmail.com>
 
 	Add documentation in Texinfo format.
@@ -9,30 +30,6 @@
 	doc/api-messages.texi, doc/api-servers.texi,
 	doc/api-sessions.texi, doc/api-version.texi, doc/fdl.texi,
 	doc/guile-ssh.texi, doc/indices.texi, doc/version.texi: New files.
-=======
-2014-01-28  Artyom Poptsov  <poptsov.artyom@gmail.com>
-
-	* src/server-func.c (set_option) [SSH_BIND_OPTIONS_LOG_VERBOSITY]:
-	Use symbols to represent log levels instead of numbers.  All
-	callers updated.
-	(set_sym_opt): New procedure.
-	* src/session-func.c: Move `log_verbosity' to `common.c' file.
-	* src/common.c, src/common.h: Update.
-	* examples/echo/server.scm (*default-log-verbosity*): Set to 'nolog.
-	* examples/ssshd.scm (*default-log-verbosity*): Likewise.
-	* NEWS: Update.
-
-	* src/session-func.c (set_option)[SSH_OPTIONS_LOG_VERBOSITY]: Use
-	symbols to represent log levels instead of numbers.  All callers
-	updated.
-	(set_sym_opt): New procedure.
-	* examples/echo/client.scm (main): Set log verbosity to `nolog'.
-	* examples/sssh.scm (main): Update.
-
-	* NEWS: Update.  Update format.  Use org-mode by default.  Add
-	copyright notice.
-
-2014-01-27  Artyom Poptsov  <poptsov.artyom@gmail.com>
 
 	* NEWS: Update.
 
@@ -41,7 +38,6 @@
 
 	* examples/echo/client.scm (main): Print MD5 sum if the server is
 	not known.
->>>>>>> 4f8b05ac
 
 2014-01-26  Artyom Poptsov  <poptsov.artyom@gmail.com>
 
