Normally a ChangeLog is generated at "make dist" time and available in
source tarballs.

<<<<<<< HEAD
	* NEWS: Bump version to 0.7.2
	* configure.ac, doc/version.texi: Likewise.

	* doc/guile-ssh.texi: Update copyright dates.

	* configure.ac: Update copyright dates.  Remove a trailing whitespace.

	* NEWS: Update.

	* ssh/key-type.h: Add parent object to the key structure.
	* ssh/key-type.c (mark_key_smob): Mark parent.
	(free_key_smob): Free the key only if it does not have a parent.
	(_scm_from_ssh_key): Accept a parent object as the 2nd argument.  All
	callers updated.
	* ssh/key-func.c (guile_ssh_string_to_public_key)
	(guile_ssh_private_key_from_file)
	(guile_ssh_public_key_from_private_key)
	(guile_ssh_public_key_from_file, guile_ssh_make_keypair): Update.
	* ssh/message-func.c (get_auth_req): Accept a SCM message as the 2nd
	argument.  All callers updated.
	(guile_ssh_message_get_req): Update.

	* ssh/message-func.c (get_auth_req): Use `_scm_from_ssh_key'.

2015-02-22  Artyom Poptsov  <poptsov.artyom@gmail.com>

	* ssh/dist/node.scm (make-node): Change arguments.
	* doc/version.texi: Update.

	* NEWS: Update.

	* examples/echo/server.scm.in: Update copyright dates.

	* examples/echo/server.scm.in (print-help): Rename to
	`print-help-and-exit'.
	(main): Use it.

	* examples/echo/client.scm.in (get-prvkey, main): Simplify checks.

	* examples/echo/client.scm.in (print-help): Rename to
	`print-help-and-exit'.
	(main): Use it.  Remove extra checks.

	* README (Requirements): Require libssh 0.6.3 or 0.6.4.
	* doc/guile-ssh.texi (Installation): Likewise.
	* doc/version.texi: Update.

	* README (Distribution): Fix path to examples.

	* doc/examples.texi (Examples): Fix path to examples.
	Use `channel-get-exit-status' in the client example.

	* ssh/auth.c, ssh/channel-func.c, ssh/session-func.c,
	ssh/session-main.c, ssh/session-type.c, ssh/threads.c, ssh/auth.scm,
	ssh/log.c: Remove trailing whitespaces.

	* ssh/channel-type.c: Update copyright dates.

	`ssh_channel_read' sometimes returns 0 even if `ssh_channel_poll'
	returns a positive value.  So we must ensure that res != 0 otherwise
	an assertion in `scm_i_fill_input' won't be meet (see `ports.c' in
	Guile 2.0.9).

	* ssh/channel-type.c (ptob_fill_input): Return EOF if
	`ssh_channel_read' returns 0.
	* NEWS: Update.

2015-02-12  Artyom Poptsov  <poptsov.artyom@gmail.com>

	* ssh/channel-type.c (print_channel, _scm_from_channel_data): Remove
	trailing spaces.

	* ssh/channel-func.c (guile_ssh_channel_request_send_exit_status): Fix
	wrong call to `SCM_ASSERT'.

	* ssh/channel-func.c (guile_ssh_channel_request_send_exit_status):
	Validate exit status.

	* examples/ssshd.scm.in (handle-request-exec): Send exit status.
	* examples/sssh.scm.in (main): Handle exit status.
	* NEWS: Update.

2015-02-09  Artyom Poptsov  <poptsov.artyom@gmail.com>

	* doc/api-channels.texi (Channels): Update description of
	`guile_ssh_channel_request_send_exit_status'.
	* ssh/channel-func.c (guile_ssh_channel_request_send_exit_status):
	Update the docstring.

2015-02-08  Artyom Poptsov  <poptsov.artyom@gmail.com>

	* ssh/channel.scm (channel-request-send-exit-status): Export.
	* ssh/channel-func.c (guile_ssh_channel_request_send_exit_status): New
	procedure.
	* ssh/channel-func.h: Update.
	* tests/client-server.scm ("channel-request-exec, exit status"): New
	TC.
	(start-server/channel-test): Update for exit status test.
	* doc/api-channels.texi (Channels): Add description of
	`channel-request-send-exit-status'.
	* NEWS: Update.

	* ssh/channel-func.c (guile_ssh_channel_get_exit_status): New
	procedure.
	* ssh/channel-func.h: Update.
	* ssh/channel.scm (channel-get-exit-status): Export.
	* doc/api-channels.texi (Channels): Add description of
	`channel-get-exit-status'.

	* NEWS: Update.

2014-11-09  Artyom Poptsov  <poptsov.artyom@gmail.com>

	* ssh/dist/node.scm (make-node): Add a docstring.

	* ssh/dist/node.scm (%node-default-port): Export.
	(make-node): Use it.

	* ssh/dist/node.scm (make-node): Rename options: `rsa-key'->`rsakey';
	`dsa-key'->`dsakey'.
	(run-session-loop): Fix a bug: Add missing `message-reply-success'
	call after handling of a job.

2014-10-14  Artyom Poptsov  <poptsov.artyom@gmail.com>

	* ssh/dist/node.scm: Use low-level procedures from (ssh dist).
	(%send-message, %recv-message, %handle-job): Remove.

	* ssh/Makefile.am (SUBDIRS): Add `dist'.
	* ssh/dist/node.scm, ssh/dist/Makefile.am: Add to the repository.
	* configure.ac: Add `ssh/dist/Makefile'.

2014-10-13  Artyom Poptsov  <poptsov.artyom@gmail.com>

	* ssh/version.c: Don't include `gcrypt.h'.

2014-10-12  Artyom Poptsov  <poptsov.artyom@gmail.com>

	* ssh/server-func.c (guile_ssh_server_get): New procedure.
	* ssh/server.scm (server-get): Export.
	* tests/server.scm ("server-get"): New TC.
	* doc/api-servers.texi (Servers): Add description of `server-get'.
	* NEWS: Update.

	* ssh/server-type.c (print_server): Print object address.

	* ssh/server-type.h (server_data): Add `options' field.
	* ssh/server-type.c (mark_server): Mark `options' field.
	(guile_ssh_make_server): Initialize `options' field.
	(print_server): New procedure.
	(init_server_type): Register server printer procedure.
	* ssh/server-func.c (guile_ssh_server_set_x): Add an option to the
	server optons.
	* ssh/server-func.h (server_options): Export.
	* NEWS: Update.

2014-10-11  Artyom Poptsov  <poptsov.artyom@gmail.com>

	* NEWS: Bump version to 0.7.1.
	* configure.ac, doc/version.texi: Likewise.

	* ssh/version.scm (get-crypto-library): Fix the docstring.
	* doc/api-version.texi (Version): Fix description of
	`get-crypto-library'.  Improve description of `zlib-support?'.

	* tests/key.scm ("private-key-to-file") [GCrypt]: Don't perform the
	test.
	* doc/api-keys.texi (Keys): Update description of
	`private-key-to-file'.
	* NEWS: Update.

	* ssh/key-func.c (guile_ssh_private_key_to_file): New procedure.
	* ssh/key.scm (private-key-to-file): Export.
	* tests/key.scm ("private-key-to-file"): New TC.

	* doc/api-keys.texi (Keys): Add description of `private-key-to-file'.
	* NEWS: Update.

	* ssh/key-func.c (guile_ssh_string_to_public_key)
	(guile_ssh_private_key_from_file)
	(guile_ssh_public_key_from_private_key)
	(guile_ssh_public_key_from_file): Use `_scm_from_ssh_key'.

	* doc/guile-ssh.texi (Installation): Add note about GCrypt support in
	libssh.  Replace "libguile-ssh" with "guile-ssh".

	* doc/version.texi: Update.

	* NEWS: Update.
	* TODO (Known Bugs): Update.

	* ssh/key.scm, ssh/log.scm: Update commentary.

	* ssh/key-type.c (_scm_from_ssh_key, guile_ssh_make_keypair): New
	procedures.
	* ssh/key-type.h: Update.
	* ssh/key.scm (make-keypair): Export.

	* doc/api-keys.texi (Keys): Add description of `make-keypair'.
	* tests/key.scm ("make-keypair"): New TC.
	* NEWS: Update.

	* ssh/common.c (log_verbosity): Move to `ssh/log.c'.
	* ssh/common.h, ssh/server-func.c, ssh/session-func.c: Update.
	* ssh/log.scm (set-log-verbosity!, get-log-verbosity): Export.
	* ssh/log.c (guile_ssh_set_log_verbosity_x)
	(guile_ssh_get_log_verbosity): New procedures.
	* ssh/log.h: Update.
	* doc/api-logging.texi: Add descripton of `set-log-verbosity!' and
	`get-log-verbosity'.
	* NEWS: Update.

	* tests/log.scm ("set-log-verbosity!", "get-log-verbosity"): New TCs.

	* doc/api-keys.texi (Keys): Add note about support of ECDSA keys with
	GCrypt.

2014-10-10  Artyom Poptsov  <poptsov.artyom@gmail.com>

	* tests/key.scm: Don't do ECDSA key tests if libssh was compiled with
	GCrypt.
	(when-openssl): New macro.
	("private-key-from-file", "public-key-from-file", "key?")
	("private-key->public-key", "get-key-type", "public-key->string")
	("string->public-key"): Use it.

2014-10-10  Artyom Poptsov  <poptsov.artyom@gmail.com>

	* ssh/version.c (get-libssh-version): Rename to `%get-libssh-version'.
	Return raw libssh version string.
	* ssh/version.scm (%get-libssh-version, get-crypto-library)
	(zlib-support?): New procedures.
	* doc/api-version.texi: Add description of `%get-libssh-version',
	`get-crypto-library' and `zlib-support?'.
	* NEWS: Update.

2014-09-14  Artyom Poptsov  <poptsov.artyom@gmail.com>

	* tests/server-client.scm ("accept, key exchange"): Add missed paren.

	* tests/client-server.scm (run-server-and-client): Rename to
	`run-client-test'.  All callers updated.

	* tests/server-client.scm: Use `dynamic-wind' for child processes in
	tests.
	(run-server-test): New procedure.
	("accept, key exchange", "server-message-get", "message-get-type")
	("message-get-session"): Use it.

	* tests/client-server.scm: Use `dynamic-wind' for child processes in
	tests.
	(run-server-and-client): New procedure.
	("connect!, disconnect!")
	("get-protocol-version", "authenticate-server, not-known")
	("authenticate-server, ok", "get-public-key-hash")
	("userauth-none!, success", "userauth-none!, denied")
	("userauth-none!, partial", "userauth-password!, success")
	("userauth-password!, denied", "userauth-password!, partial")
	("userauth-public-key!, success", "userauth-get-list")
	("make-channel", "channel-get-session", "channel-open-session")
	("channel-request-exec", "data transferring, string")
	("data transferring, bytevector"): Use it.

2014-08-31  Artyom Poptsov  <poptsov.artyom@gmail.com>

	* NEWS: Bump version to 0.7.0.
	* configure.ac, doc/version.texi: Likewise.

	* README (Distribution): Update.

2014-08-30  Artyom Poptsov  <poptsov.artyom@gmail.com>

	* doc/api-keys.texi (Keys): Make description of `public-key?' more
	accurate.
	* ssh/key-type.c (guile_ssh_is_public_key_p): Update docstring.

2014-08-26  Artyom Poptsov  <poptsov.artyom@gmail.com>

	* ssh/key-func.c (guile_ssh_string_to_public_key): Fix a bug: Call
	`scm_dynwind_end' at the end of the procedure so call to the procedure
	won't lead to segfaults.
	* tests/key.scm ("public-key->string"): Improve.
	("string->public-key"): New TC.

	* tests/key.scm ("public-key?"): Improve TC.
	("public-key->string"): New TC.

	* ssh/key-type.c (print_key): Use `_private_key_p' predicate to
	determite type of the key so private key will be displayed as
	"private", not "public".

2014-08-23  Artyom Poptsov  <poptsov.artyom@gmail.com>

	* TODO: Update.

2014-08-22  Artyom Poptsov  <poptsov.artyom@gmail.com>

	* tests/Makefile.am (CLEANFILES): Add `server-client-errors.log' and
	`server-client-libssh.log'.

	* tests/client-server.scm (%knownhosts): Use `abs_top_builddir'
	instead of `abs_top_srcdir' to fix the permission issue on `make
	distcheck' during tests.
	* tests/Makefile.am (AM_TESTS_ENVIRONMENT): Export `abs_top_builddir'.

2014-08-21  Artyom Poptsov  <poptsov.artyom@gmail.com>

	* ssh/message.scm (message-get-session): New procedure.
	* ssh/message-func.c (guile_ssh_message_get_session): New procedure.
	* ssh/message-func.h: Likewise.
	* tests/server-client.scm ("message-get-session"): New TC.
	* doc/api-messages.texi (Message Handling): Add description of
	`message-get-session'
	* doc/version.texi: Update.
	* NEWS: Update.

2014-08-10  Artyom Poptsov  <poptsov.artyom@gmail.com>

	* ssh/dist.scm: New module.
	* ssh/Makefile.am (SCM_SOURCES): Add `dist.scm'.

2014-08-09  Artyom Poptsov  <poptsov.artyom@gmail.com>

	* ssh/session-type.c (print_session): Print port number.

	* ssh/session-func.c (guile_ssh_session_get): Handle `port' option.
	* doc/api-sessions.texi (Sessions): Update.
	* tests/session.scm ("session-get"): Update.

	* ssh/channel-type.c (_ssh_channel_to_scm): Rename to
	`_scm_from_channel_data'.  All callers updated.
	(guile_ssh_make_channel): Update.
	* ssh/channel-type.h: Update.
	* ssh/message-func.c
	(guile_ssh_message_channel_request_open_reply_accept): Update.

	* ssh/channel-func.c (guile_ssh_channel_open_forward)
	(guile_ssh_channel_open_reverse_forward)
	(guile_ssh_channel_cancel_forward): Fix a bug: Rename
	`_scm_to_ssh_session' to `_scm_to_session_data'.

2014-07-20  Artyom Poptsov  <poptsov.artyom@gmail.com>

	* ssh/session-func.c: Improve docstrings.  Remove extra comments.

	* ssh/channel-type.c (mark_channel): Mark the session.
	* ssh/message-type.c (mark_message): Likewise.

	* ssh/channel-func.c (guile_ssh_channel_get_session): New procedure.
	* ssh/channel-func.h (guile_ssh_channel_get_session): Likewise.
	* ssh/channel.scm (channel-get-session): Export.
	* tests/client-server.scm ("channel-get-session"): New TC.
	* doc/api-channels.texi (Channels): Add description of
	`channel-get-session' procedure.
	* NEWS: Update.

	* README: Require GNU Guile 2.0.
	* doc/guile-ssh.texi (Installation): Likewise.
	* configure.ac: Remove checks related to GNU Guile 1.8.
	* Makefile.am, ssh/Makefile.am: Likewise.
	* doc/version.texi: Update.
	* NEWS: Update.

2014-07-19  Artyom Poptsov  <poptsov.artyom@gmail.com>

	* TODO: Update.

	* ssh/channel-type.c (print_channel): Print data type first.  Print
	`freed' state if the channel has been closed and freed.
	* ssh/key-type.c (print_key): Print data type first.
	* ssh/message-type.c (print_message): Improve.
	* ssh/session-type.c (print_session): Improve a bit.

	* ssh/session-type.h, ssh/session-type.c: Cleanup.

	* examples/sssh.scm.in (*option-spec*): Add `known-hosts-file' option.
	(main): Handle it.
	* tests/sssh-ssshd.scm: Fix a bug in the test suite: use test
	`known_hosts' file to make sure that it has no records.
	("ssshd, start"): Add a delay to make sure that
	ssshd started.
	("sssh, exec"): Improve.  Do cleanup at the end of the TC.
	(*sssh-cmd*): Set `knownhosts' file explicitly.

	* tests/server-client.scm: Fix global variables names.  Remove extra
	global variables.
	(clnmsg): Improve.

	* tests/server-client.scm: Improve TCs.
	(libssh-log-printer): New procedure.
	(make-session-for-test): Set known hosts file explicitly.
	(make-server-for-test): Set DSA key.  Change log verbosity level to
	`rare'.
	(test-assert-with-log): New macro.
	("accept, key exchange", "server-message-get", "message-get-type"):
	Start the client as a different process during the test.  Improve.

	* tests/client-server.scm: Improve TCs
	(spawn-server-thread, cancel-server-thread): Remove.
	(make-session-loop): Stop the loop when client disconnects.
	("connect!, disconnect!", "get-protocol-version")
	("authenticate-server, not-known", "authenticate-server, ok")
	("get-public-key-hash", "userauth-none!, success")
	("userauth-none!, denied", "userauth-none!, partial")
	("userauth-password!, success", "userauth-password!, denied")
	("userauth-password!, partial", "userauth-public-key!, success")
	("userauth-get-list", "make-channel", "channel-open-session")
	("channel-request-exec", "data transferring, string")
	("data transferring, bytevector"): Start the server as a different
	process during the test.  Improve.
	(start-server/channel-test, make-session/channel-test)
	(start-server/dt-test, make-channel/dt-test): New procedures.

2014-07-18  Artyom Poptsov  <poptsov.artyom@gmail.com>

	* ssh/channel-type.h (GSSH_VALIDATE_OPEN_CHANNEL): New macro.
	* ssh/channel-func.c (guile_ssh_channel_request_exec)
	(guile_ssh_channel_request_pty, guile_ssh_channel_request_shell)
	(guile_ssh_channel_request_env, guile_ssh_channel_set_pty_size_x)
	(guile_ssh_channel_set_stream_x, guile_ssh_channel_get_stream): Expect
	an open channel as an argument.
	* doc/api-channels.texi (Channels): Update.

	* ssh/channel-type.h (GSSH_VALIDATE_CHANNEL_DATA): New macro.
	* ssh/channel-func.c (guile_ssh_channel_is_open_p): Return `#f' if the
	channel has been closed and freed.
	(guile_ssh_channel_is_eof_p, guile_ssh_channel_open_session): Throw an
	exeption if the channel has been closed and freed.

2014-07-16  Artyom Poptsov  <poptsov.artyom@gmail.com>

	* ssh/channel-type.c (_scm_to_channel_data): Return NULL if the
	channel has been freed.

2014-07-14  Artyom Poptsov  <poptsov.artyom@gmail.com>

	* tests/log.scm: Fix TS name.

2014-07-13  Artyom Poptsov  <poptsov.artyom@gmail.com>

	* doc/api-channels.texi (Channels): Add note that
	`channel-request-exec' can be used to execute only a single command on
	a channel.

	* TODO (Known Bugs): New section.

	* ssh/session-func.c: Include missed `assert.h' header.

2014-07-12  Artyom Poptsov  <poptsov.artyom@gmail.com>

	* ssh/session-func.c (guile_ssh_get_protocol_version)
	(guile_ssh_authenticate_server, guile_ssh_get_server_public_key)
	(guile_ssh_write_known_host): Expect a connected session as an
	argument.  Throw `wrong-type-arg' if the session is not connected.
	* tests/session.scm ("get-protocol-version"): Move with some changes
	to `tests/client-server.scm'.
	* tests/client-server.scm ("get-protocol-version"): New TC.
	* doc/api-sessions.texi (Sessions): Update.
	* NEWS: Update.

2014-07-07  Artyom Poptsov  <poptsov.artyom@gmail.com>

	* ssh/auth.c: Throw `wrong-type-arg' instead of `guile-ssh-error' if a
	disconnected session is passed as an argument to procedures in the
	module.
	* ssh/session-type.h (GSSH_VALIDATE_CONNECTED_SESSION): New macro.
	* doc/api-auth.texi (Auth): Update.

2014-07-06  Artyom Poptsov  <poptsov.artyom@gmail.com>

	* ssh/auth.c (guile_ssh_userauth_public_key_x)
	(guile_ssh_userauth_public_key_auto_x)
	(guile_ssh_userauth_public_key_try, guile_ssh_userauth_agent_x)
	(guile_ssh_userauth_password_x, guile_ssh_userauth_none_x)
	(guile_ssh_userauth_get_list): Throw `guile-ssh-error' if the session
	is not connected.
	* doc/api-auth.texi (Auth): Update.
	* NEWS: Update.

	* ssh/auth.c, ssh/channel-func.c, ssh/channel-type.c, ssh/key-func.c,
	ssh/key-type.c, ssh/log.c, ssh/message-func.c, ssh/message-type.c,
	ssh/server-func.c, ssh/session-type.c, ssh/version.c: Improve the
	docstrings format.

2014-07-03  Artyom Poptsov  <poptsov.artyom@gmail.com>

	* tests/client-server.scm: Improve logging: Redirect stderr to
	`client-server-errors.log' file.  Redirect libssh log messages to
	`client-server-libssh.log' file.  Set more verbose log level for
	sessions.  Use `test-assert-with-log' macro instead of `test-assert'.
	(libssh-log-printer): New procedure.
	(test-assert-with-log): New macro.
	* tests/Makefile.am (CLEANFILES): Add log files.
	* .dir-locals.el: Update.

	* ssh/log.c (guile_ssh_write_log): Fix a warning: Pass the message as
	a argument to the formatter.

2014-07-02  Artyom Poptsov  <poptsov.artyom@gmail.com>

	* README (Distribution): Add information about `log.scm'.

	* ssh/log.c (guile_ssh_default_libssh_log_printer): Don't print the
	function name because it is already included in the message passed to
	the callback.

	* ssh/log.scm (format-log): New procedure.
	* ssh/log.c: Add copyright information.
	(guile_ssh_write_log): New procedure.
	* doc/api-logging.texi (Logging): Add information about `format-log'
	procedure.

2014-06-29  Artyom Poptsov  <poptsov.artyom@gmail.com>

	* ssh/session-func.c (guile_ssh_blocking_flush): Return `error' symbol
	on error.  Assert that the result of libssh procedure is one of the
	valid constants described in `libssh.h'.
	(guile_ssh_connect_x, guile_ssh_authenticate_server): Likewise.
	* doc/api-sessions.texi (Sessions): Update.

2014-06-28  Artyom Poptsov  <poptsov.artyom@gmail.com>

	* doc/api-logging.texi: Add to the repository.
	* doc/guile-ssh.texi (API Reference): Add description of logging API.
	* doc/version.texi: Update.
	* doc/Makefile.am (guile_ssh_TEXINFOS): Add `api-logging.texi'.
	* ssh/log.c, ssh/log.h, ssh/log.scm: Add to the repository.
	* ssh/Makefile.am (libguile_ssh_la_SOURCES, BUILT_SOURCES)
	(SCM_SOURCES): Update.
	* ssh/auth.scm, ssh/channel.scm, ssh/key.scm, ssh/message.scm,
	ssh/server.scm, ssh/session.scm, ssh/version.scm: Use (ssh log).
	* tests/log.scm: New TS.
	* tests/Makefile.am (SCM_TESTS): Add `log.scm'.
	* NEWS: Update.

2014-06-22  Artyom Poptsov  <poptsov.artyom@gmail.com>

	* ssh/error.c (guile_ssh_session_error1): New procedure.
	* ssh/error.h: Likewise.
	* ssh/channel-func.c (guile_ssh_channel_open_session)
	(guile_ssh_channel_request_exec, guile_ssh_channel_request_pty)
	(guile_ssh_channel_request_shell, guile_ssh_channel_request_env): Use it.
	* ssh/channel-type.c (ptob_write, ptob_flush): Use it.
	* ssh/server-func.c (guile_ssh_server_accept)
	(guile_ssh_server_handle_key_exchange): Use it.
	* ssh/session-func.c (guile_ssh_connect_x)
	(guile_ssh_authenticate_server, guile_ssh_write_known_host): Use it.

	* ssh/channel-type.c (_scm_to_ssh_channel): Rename to
	`_scm_to_channel_data'.  All callers updated.
	* ssh/channel-type.h: Likewise.
	* ssh/channel-func.c (guile_ssh_channel_open_session)
	(guile_ssh_channel_request_exec, guile_ssh_channel_request_pty)
	(guile_ssh_channel_request_shell, guile_ssh_channel_request_env)
	(guile_ssh_channel_set_pty_size_x, guile_ssh_channel_set_stream_x)
	(guile_ssh_channel_get_stream, guile_ssh_channel_is_open_p)
	(guile_ssh_channel_is_eof_p): Update.
	* ssh/key-type.c (_scm_to_ssh_key): Rename to `_scm_to_key_data'.  All
	callers updated.
	* ssh/key-type.h: Likewise.
	* ssh/key-func.c (guile_ssh_public_key_to_string)
	(guile_ssh_public_key_from_private_key)
	(guile_ssh_get_public_key_hash): Update.
	* ssh/message-type.c (_scm_to_ssh_message): Rename to
	`_scm_to_message_data'.  All callers updated.
	* ssh/message-type.h: Likewise.
	* ssh/message-func.c (guile_ssh_message_reply_default)
	(guile_ssh_message_service_reply_success)
	(guile_ssh_message_auth_reply_success)
	(guile_ssh_message_auth_reply_public_key_ok)
	(guile_ssh_message_channel_request_reply_success)
	(guile_ssh_message_channel_request_open_reply_accept)
	(guile_ssh_message_get_type, guile_ssh_message_get_req)
	(guile_ssh_message_auth_set_methods_x): Update.
	* ssh/server-type.c (_scm_to_ssh_server): Rename to
	`_scm_to_server_data'.  All callers updated.
	* ssh/server-type.h: Likewise.
	* ssh/server-func.c (guile_ssh_server_set_x, guile_ssh_server_listen)
	(guile_ssh_server_accept, guile_ssh_server_handle_key_exchange)
	(guile_ssh_server_message_get): Update.
	* ssh/session-type.c (_scm_to_session_data): Rename to
	`_scm_to_session_data'.  All callers updated.
	* ssh/session-type.h: Likewise.
	* ssh/session-func.c (guile_ssh_blocking_flush, guile_ssh_session_set)
	(guile_ssh_session_get, guile_ssh_connect_x, guile_ssh_disconnect)
	(guile_ssh_get_protocol_version, guile_ssh_get_error)
	(guile_ssh_authenticate_server, guile_ssh_get_server_public_key)
	(guile_ssh_write_known_host, guile_ssh_is_connected_p): Update.
	* ssh/auth.c (guile_ssh_userauth_public_key_x)
	(guile_ssh_userauth_public_key_auto_x)
	(guile_ssh_userauth_public_key_try, guile_ssh_userauth_agent_x)
	(guile_ssh_userauth_password_x, guile_ssh_userauth_none_x)
	(guile_ssh_userauth_get_list): Update.

	* ssh/session-type.c (print_session): New procedure.
	(init_session_type): Register `print_session' callback.
	* ssh/channel-type.c (print_channel): Print object address.

	* ssh/message-type.c (print_message): Likewise.
	* ssh/key-type.c (print_key): Likewise.
	* ssh/common.c (_scm_object_hex_address): New procedure.
	* ssh/common.h (_scm_object_hex_address): Likewise.
	* NEWS: Update.

	* ssh/session-func.c (guile_ssh_session_get): New procedure.
	* ssh/session-func.h (guile_ssh_session_get): Likewise.
	* ssh/session.scm (session-get): New procedure.
	* tests/session.scm ("session-get"): New TC.
	* doc/api-sessions.texi (Sessions): Add description of `session-get'
	procedure.
	* NEWS: Update.

2014-06-21  Artyom Poptsov  <poptsov.artyom@gmail.com>

	* tests/client-server.scm (spawn-server-thread): Catch all exceptions
	to fix the "Error while printing of exception" during the tests.
	* tests/server-client.scm (spawn-client-thread): Likewise.

	* ssh/channel-type.c (print_channel): Use `SCM_OPPORTP' predicate.

2014-06-20  Artyom Poptsov  <poptsov.artyom@gmail.com>

	* doc/guile-ssh.texi (Installation): Update URLs to Guile-SSH
	repository.  Require libssh 0.6.3.
	* NEWS: Update.

	* tests/client-server.scm ("authenticate-server, not-known")
	("authenticate-server, ok"): New TCs.
	* NEWS: Update.

	* doc/guile-ssh.texi: Add an overview of programming with Guile-SSH to
	the "Examples" chapter.
	* doc/examples.texi: Add to the repository.
	* doc/Makefile.am (guile_ssh_TEXINFOS): Add `examples.texi'.
	* doc/version.texi: Update.
	* NEWS: Update.

	* .dir-locals.el: Add to the repository.

	* ssh/channel.scm (%channel-open-forward)
	(%channel-open-forward/reverse): Don't export primitive procedures.
	* doc/api-channels.texi (Channels): Update.
	* NEWS: Update.

2014-06-15  Artyom Poptsov  <poptsov.artyom@gmail.com>

	* doc/api-channels.texi (Channels): Add subsection on port forwarding.

	* ssh/channel-func.c (channel-open-forward): Rename to
	`%channel-open-forward'.  Rename arguments.
	(channel-open-reverse-forward): Rename to
	`%channel-open-forward/reverse'.  Rename arguments.
	* ssh/channel.scm (channel-open-forward): Rename to
	`%channel-open-forward'.
	(channel-open-reverse-forward): Rename to
	`%channel-open-forward/reverse'.
	(channel-open-forward, channel-open-forward/reverse): New procedures.

	* ssh/message-func.c (get_auth_req): Fix a bug with assignment of
	`ssh_public_key' type to `ssh_key' variable: Use
	`ssh_message_auth_pubkey' instead of `ssh_message_auth_publickey' to
	get the key.

	* ssh/message-func.c (get_auth_req, get_pty_req, get_env_req)
	(get_exec_req, get_global_req, get_service_req, get_channel_open_req):
	Fix warnings: Add `const' qualifier where it is needed.

2014-06-06  Artyom Poptsov  <poptsov.artyom@gmail.com>

	* ssh/key-type.h (key_data): Remove `is_to_be_freed' field.
	* ssh/key-type.c (free_key_smob): Always free the SSH key on GC'ing.
	* ssh/key-func.c (guile_ssh_private_key_from_file)
	(guile_ssh_public_key_from_private_key)
	(guile_ssh_public_key_from_file): Likewise.
	* ssh/message-func.c (get_auth_req): Likewise.
	* ssh/session-func.c (guile_ssh_get_server_public_key): Likewise.

	* ssh/key-func.c (guile_ssh_private_key_from_file): Remove `session'
	parameter.  All callers updated.
	* doc/api-keys.texi (Keys): Update description of
	`private-key-from-file'.
	* examples/echo/client.scm.in (get-prvkey): Update.
	* tests/key.scm ("private-key-from-file"): Update.
	* tests/client-server.scm ("userauth-public-key!, success"): Update.
	* NEWS: Update.

	Fix a GC issue: Keep a reference to the parent session in channel and
	message smobs to prevent the session from premature GC'ing.  Without
	the fix GC could free a session even if there are live channels and by
	that break the channels.

	Reported by Ludovic Courtès <ludo@gnu.org>

	* ssh/channel-type.h (channel_data): Store a reference to the parent
	session.
	* ssh/message-type.h (message_data): Likewise.
	* ssh/channel-type.c (_ssh_channel_to_scm): Change argument list.  All
	callers updated.
	(guile_ssh_make_channel): Update.
	* ssh/message-func.c
	(guile_ssh_message_channel_request_open_reply_accept): Update.
	* ssh/server-func.c (guile_ssh_server_message_get): Store a reference
	to a session in the message smob.
	* NEWS: Update.

2014-06-01  Artyom Poptsov  <poptsov.artyom@gmail.com>

	* tests/key.scm: New test suite.
	* tests/Makefile.am (SCM_TESTS): Add `key.scm'.
	(EXTRA_DIST): Add `dsakey.pub', `ecdsakey', `ecdsakey.pub',
	`rsakey.pub'.
	* tests/dsakey.pub, tests/ecdsakey, tests/ecdsakey.pub,
	tests/rsakey.pub: New files
	* NEWS: Update.

	* ssh/key-type.c: Add information about a bug with private/public
	key predicates.
	(guile_ssh_is_public_key_p, guile_ssh_is_private_key_p): Fix a
	bug: Return `#f' if the argument is not a Guile-SSH key object.

	* NEWS: Update.

	* ssh/key-func.c (guile_ssh_public_key_from_file): Fix a bug:
	Require only one argument.

	* ssh/auth.c (guile_ssh_userauth_pubkey): Rename to
	`guile_ssh_userauth_public_key_x'.  All callers updated.
	(guile_ssh_userauth_pubkey_auto_x): Rename to
	`guile_ssh_userauth_public_key_auto_x'.  All callers updated.
	(guile_ssh_userauth_password): Rename to
	`guile_ssh_userauth_password_x'.  All callers updated.
	(guile_ssh_userauth_public_key_try): New procedure.
	* ssh/auth.h, ssh/auth.scm: Update.
	* examples/echo/client.scm.in (main): Update.
	* examples/sssh.scm.in (main): Update.
	* tests/client-server.scm ("userauth-pubkey!, success"): Rename to
	"userauth-public-key!, success".  Update.
	* doc/api-auth.texi (Auth): Update.  Add description of
	`userauth-public-key/try' and `userauth-agent!' procedures.
	* NEWS: Update.

	* examples/echo/client.scm.in (main): Fix a bug: Print fingerprint
	as a MD5 hex string.

	* ssh/key.scm (string->public-key): New procedure.
	* ssh/key-func.c (guile_ssh_string_to_public_key): New procedure.
	* ssh/key-func.h: Likewise.
	* doc/api-keys.texi (Keys): Add description of
	`string->public-key'.

	* ssh/key-type.c (scm_from_ssh_key_type): Rename to
	`_ssh_key_type_to_scm'.  Make it public.
	(_scm_to_ssh_key_type): New procedure.
	* ssh/key-type.h (_ssh_key_type_to_scm, _scm_to_ssh_key_type):
	Export.

	* ssh/key-type.h (key_types): Export structure.
	* ssh/key-type.c (key_types): New structure.
	(scm_from_ssh_key_type): Use `_ssh_const_to_scm'.

	* ssh/key-func.c (key_types): Rename to `hash_types'.
	(guile_ssh_get_public_key_hash): Update.

	* ssh/key-type.h (KEY_TYPE): Remove.

2014-05-31  Artyom Poptsov  <poptsov.artyom@gmail.com>

	* ssh/channel-func.c (_ssh_result_to_symbol): New procedure.
	(guile_ssh_channel_open_forward, channel-open-reverse-forward)
	(guile_ssh_channel_cancel_forward): New procedures.
	* ssh/channel.scm (channel-open-forward)
	(channel-open-reverse-forward, channel-cancel-forward): New
	procedures.

	* ssh/key-type.h (key_data): Remove `key_type' field.
	* ssh/key-func.c (guile_ssh_public_key_from_private_key): Update.
	* ssh/message-func.c (get_auth_req): Update.

	* ssh/base64.c, ssh/base64.h: Remove the files because we don't
	need a custom base64 converter anymore.
	* ssh/key-func.c: Don't include `base64.h'.

	* ssh/Makefile.am (libguile_ssh_la_SOURCES): Update.

	Use new libssh 0.6 API for handling of public key fingerprints.
	Update TCs and documentation.
	* examples/sssh.scm.in (main): Update.
	* examples/echo/client.scm.in (main): Update.
	* ssh/session-func.c (guile_ssh_get_server_public_key): New
	procedure.
	(guile_ssh_get_public_key_hash): Change arguments.  Move to
	`ssh/key-func.c'.  All callers updated.
	* ssh/session.scm (bytevector->hex-string): Move to `ssh/key.scm'.
	(get-server-public-key): New procedure.
	* ssh/key-func.c (guile_ssh_get_public_key_hash): New procedure.
	* ssh/key.scm (get-public-key-hash, bytevector->hex-string): New
	procedures.
	* tests/client-server.scm ("get-public-key-hash"): Check md5 and
	sha1 fingerprints.
	* doc/api-sessions.texi (Sessions): Add documentation for
	`get-server-public-key'.  Move `get-public-key-hash',
	`bytevector->hex-string' to `doc/api-keys.texi'.
	* doc/api-keys.texi (Keys): Update.
	* NEWS: Update.

	* ssh/session-func.c (guile_ssh_get_public_key_hash): Cleanup.

	* tests/client-server.scm ("userauth-get-list"): Fix a bug: Call
	`userauth-none!' first to get list of allowed authentication
	methods from the server.

	* tests/client-server.scm: Make sure that the received message is
	not `#f' before handling it in a server thread.
	(make-session-loop): New macro.

	* tests/client-server.scm (server-thread): Rename to
	`*server-thread*'.
	(spawn-server-thread): Update.
	(cancel-server-thread): Update.

	* tests/client-server.scm ("get-public-key-hash"): Check the hash.
	Check `bytevector->hex-string' return value.

	* ssh/session.scm (bytevector->hex-string): Fix a bug: Use
	`format' from `(ice-9 format)' module.

	* doc/api-sessions.texi (Sessions): Update description of
	`get-public-key-hash'.  Add documentation for
	`bytevector->hex-string'.  Add examples.

	* ssh/session.scm (bytevector->hex-string): New procedure.
	* examples/echo/client.scm.in (main): Use it.
	* examples/sssh.scm.in (main): Use it.

2014-05-30  Artyom Poptsov  <poptsov.artyom@gmail.com>

	* README: Update requirements.

	* examples/echo/client.scm.in (main): Public key is not needed
	anymore, remove it.
	(get-pubkey): Remove.

	* tests/client-server.scm ("userauth-pubkey!, success"): Public
	key is not needed anymore, remove it.

	* ssh/session-func.c (guile_ssh_get_public_key_hash): Return the
	hash as a bytevector instead of a string.
	* NEWS: Update.

2014-05-27  Artyom Poptsov  <poptsov.artyom@gmail.com>

	Perform basic work on porting of Guile-SSH on libssh 0.6.3.
	Currently it compiles with 0.6.3 and 4 of 5 tests pass.  There is
	some work that should be done.
	* ssh/auth.c (guile_ssh_userauth_pubkey): Update.  Change argument
	list.  All callers updated.
	(guile_ssh_userauth_autopubkey_x): Update.  Rename to
	`guile_ssh_userauth_pubkey_auto_x'.  Change argument list.  All
	callers updated.
	(guile_ssh_userauth_agent_x): New procedure.
	* ssh/auth.scm: Update.
	* ssh/key-func.c (public_key_to_ssh_string): Remove.
	(guile_ssh_public_key_to_string): Update.
	(guile_ssh_private_key_from_file): Update.
	(guile_ssh_public_key_from_private_key): Update.
	(guile_ssh_public_key_from_file): Update.  Change argument list.
	* ssh/key-type.c (free_key_smob): Update.
	(scm_from_ssh_key_type): Add ECDSA.
	(guile_ssh_key_get_type): Update.
	(_private_key_p, _public_key_p): Update.
	* ssh/key-type.h: Update.
	* ssh/message-func.c (get_auth_req): Update.
	* ssh/Makefile.am (libguile_ssh_la_LDFLAGS): Add `-lssh'.
	* tests/client-server.scm ("userauth-pubkey!, success"): Update.
	* examples/sssh.scm.in (main): Update.

2014-05-24  Artyom Poptsov  <poptsov.artyom@gmail.com>

	* ssh/Makefile.am: Build the library before compiling of Guile
	modules.

2014-03-23  Artyom Poptsov  <poptsov.artyom@gmail.com>

	* NEWS: Bump version to 0.6.0
	* doc/version.texi: Likewise.
	* configure.ac: Likewise.  Change URL of the project.

	* Makefile.am, am/Makefile.am, ssh/Makefile.am, ssh/auth.c,
	ssh/auth.h, ssh/auth.scm, ssh/base64.c, ssh/base64.h,
	ssh/channel-func.c, ssh/channel-func.h, ssh/channel-main.c,
	ssh/channel-type.c, ssh/channel-type.h, ssh/channel.scm,
	ssh/common.c, ssh/common.h, ssh/error.c, ssh/error.h,
	ssh/key-func.c, ssh/key-func.h, ssh/key-main.c, ssh/key-type.c,
	ssh/key-type.h, ssh/key.scm, ssh/message-func.c,
	ssh/message-func.h, ssh/message-main.c, ssh/message-type.c,
	ssh/message-type.h, ssh/message.scm, ssh/server-func.c,
	ssh/server-func.h, ssh/server-main.c, ssh/server-type.c,
	ssh/server-type.h, ssh/server.scm, ssh/session-func.c,
	ssh/session-func.h, ssh/session-main.c, ssh/session-type.c,
	ssh/session-type.h, ssh/session.scm, ssh/threads.c, ssh/threads.h,
	ssh/version.c, ssh/version.scm, tests/Makefile.am,
	tests/client-server.scm, tests/server-client.scm,
	tests/server.scm, tests/session.scm, tests/sssh-ssshd.scm,
	configure.ac: Replace `libguile-ssh' with `Guile-SSH' in
	commentaries.

	* examples/ssshd.scm.in (handle-req-auth): Fix handling of
	password authentication.

	* examples/ssshd.scm.in (main): Improve error handling on
	`server-accept': Print exception key on exception, wait 1 second
	before the second try to prevent flooding of the terminal with
	errors.

	* examples/echo/server.scm.in (main): Likewise.
	* doc/api-servers.texi (Servers): Update description of
	`server-accept'.

	* README (Distribution): Update information about compilation of
	Scheme modules.

	Don't include .x files in the distribution.
	* ssh/Makefile.am (AM_CPPFLAGS): Add pathes to includes.
	(snarfcppopts): Add `AM_CPPFLAGS'.
	(nodist_noinst_HEADERS): Remove.

	Fix parallel tests: Use port numbers from different ranges for
	each test case.
	* tests/client-server.scm, tests/server-client.scm: Update.
	* tests/sssh-ssshd.scm: Update.  Set port for ssshd.
	* NEWS: Update.

	* examples/ssshd.scm.in: Add `--port' option.
	(print-help-and-exit): Update.
	(main): Update.

	* ssh/session.scm: Update the module commentary.

	* NEWS: Update.

	* examples/Makefile.am (EXTRA_DIST): Add .in files.

	Fix compiling of Scheme modules.  Install .go files to the
	standard `site-ccache' directory.
	* configure.ac: Substitute `GUILE_EFFECTIVE_VERSION'.
	* ssh/Makefile.am (dist_pkgguilesite_DATA): Rename to
	`nobase_dist_pkgguilesite_DATA'.
	(ccachedir): Set Guile ccache path.
	(nobase_nodist_pkgguilesite_DATA): Rename to
	`nobase_dist_ccache_DATA'.
	(guilec_opts): Use absolute pathes.
	(guilec_env): Adjust `LD_LIBRARY_PATH' and `GUILE_LOAD_PATH'.

2014-03-22  Artyom Poptsov  <poptsov.artyom@gmail.com>

	* Makefile.am (clean-go): New target.
	* ssh/Makefile.am (clean-go): Likewise.

	* ssh/Makefile.am (dist_noinst_HEADERS): Add snarfed *.x files.

	* tests/Makefile.am (EXTRA_DIST): Add `dsakey' and `rsakey'.

	* Makefile.am (EXTRA_DIST): Add srfi-64.

	* tests/Makefile.am (AM_SCM_LOG_FLAGS): Use `top_srcdir' instead
	of `top_builddir'.

	* doc/guile-ssh.texi (Acknowledgments): Thank Ludovic.

	* ssh/auth.scm: Update module commentary.

	* .gitignore: Move rules related to object files, libraries
	etc. to `ssh/.gitignore'.  Update.
	* ssh/.gitignore: Update.
	* build-aux/.gitignore: New file.
	* doc/.gitignore: New file.
	* examples/.gitignore: New file.
	* m4/.gitignore: New file.

	* ssh/auth.c (guile_ssh_userauth_pubkey): Don't take a username as
	an parameter.  All callers updated.
	(guile_ssh_userauth_password): Likewise.
	* examples/ssshd.scm.in (handle-req-auth): Update.
	* examples/echo/client.scm.in (main): Update.
	* tests/client-server.scm ("userauth-password!, success")
	("userauth-password!, denied", "userauth-password!, partial")
	("userauth-pubkey!, success"): Update TCs.
	* doc/api-auth.texi (Auth): Update documentation for
	`userauth-pubkey!' and `userauth-password!'.  Add a general note
	about setting of a username.
	* doc/version.texi: Update.

2014-03-07  Artyom Poptsov  <poptsov.artyom@gmail.com>

	* THANKS: Add to the repository.  Thank Ludovic.
	* AUTHORS: Update.

	* examples/sssh.scm.in (read-all): Improve error handling: Catch
	`guile-ssh-error'.
	* examples/ssshd.scm.in (read-all): Likewise.
	* NEWS: Update.

2014-03-02  Ludovic Courtès  <ludo@gnu.org>

	* ssh/channel-type.c (ptob_fill_input): Check
	`ssh_channel_is_open' first.  Consider only SSH_ERROR and
	SSH_EOF as special return values of `scm_channel_poll'; a return
	value of zero is OK.  Likewise, don't return EOF when
	`ssh_channel_read' returns zero.

2014-03-02  Artyom Poptsov  <poptsov.artyom@gmail.com>

	* README: Update.
	(Distribution): Add the note about compiled .go files.
	(Installation): Update formatting.

2014-03-01  Artyom Poptsov  <poptsov.artyom@gmail.com>

	* tests/sssh-ssshd.scm: Unset `SSH_AUTH_SOCK' environment variable
	to prevent sssh from asking SSH agent for keys.
	* NEWS: Update.

	* examples/ssshd.scm: Rename to `examples/ssshd.scm.in'.
	* examples/sssh.scm: Rename to `examples/sssh.scm.in'.
	* examples/echo/client.scm: Rename to
	`examples/echo/client.scm.in'.
	* examples/echo/server.scm: Rename to
	`examples/echo/server.scm.in'.
	* examples/Makefile.am: Substitute `@GUILE@' with the actual path
	to Guile interpreter in *.in files.
	* NEWS: Update.

	* ssh/server-func.c (server-accept): Throw `guile-ssh-error' on
	error.
	* examples/ssshd.scm (main): Handle `guile-ssh-error' on
	`server-accept'.
	* examples/echo/server.scm (main): Likewise.
	* doc/api-servers.texi (Servers): Update `server-accept'
	documentation.  Add an example.
	* NEWS: Update.

2014-02-22  Artyom Poptsov  <poptsov.artyom@gmail.com>

	* tests/sssh-ssshd.scm ("ssshd, start"): Wait for a PID file to
	appear instead of reading the PID from stdout.  Improve.
	(*ssshd-cmd*): Set DSA key as well as RSA key.

	* examples/ssshd.scm (main): Add `--pid-file' option.  Store the
	PID in a file instead of printing it to stdout.
	(print-help-and-exit): Update.
	* NEWS: Update.

	* examples/sssh.scm (main): Make `ssh-debug' take the log
	verbosity as an argument.
	(print-help-and-exit): Update.
	* NEWS: Update.

	* examples/sssh.scm (print-help): Rename to `print-help-and-exit'.
	Call `exit'.  All callers updated.
	(print-version): Rename to `print-version-and-exit'.  Call `exit'.
	All callers updated.
	(main): Update.

	* examples/ssshd.scm (main): Add `--ssh-debug' option.
	(print-help-and-exit): Likewise.
	* NEWS: Update.

2014-02-15  Artyom Poptsov  <poptsov.artyom@gmail.com>

	* configure.ac: Add check for Guile VM's compiler.
	(AC_CONFIG_FILES): Add `am/Makefile'.
	* Makefile.am (SUBDIRS): Add `am' directory.
	* ssh/Makefile.am [HAVE_GUILE_VM]: Compile Guile modules and
	install produced *.go files.
	* am/guilec: New file.
	* am/snarf (AM_V_SNARF_0): Improve formatting.
	* ssh/.gitignore: New file.
	* NEWS: Update.

2014-02-07  Artyom Poptsov  <poptsov.artyom@gmail.com>

	* examples/README: Update.
	* README: Update.
	* README.org: Add the symlink to `README' to help the GitHub
	recognize the org-mode markup.
	* examples/README.org: Add the symlink to `examples/README.org'
	file for the same reason.

2014-02-05  Artyom Poptsov  <poptsov.artyom@gmail.com>

	* NEWS: Fix formatting a bit.

	* ssh/Makefile.am (libguile_ssh_la_SOURCES): Add `base64.h'.

	* configure.ac, doc/version.texi, NEWS: Bump version to 0.5.0

	* tests/sssh-ssshd.scm: Fix a bug: set `GUILE_LOAD_PATH' so the TC
	will use built files instead of installed ones.

	* configure.ac (AC_INIT): Update information about the package.

	* NEWS, TODO: Update.

	* tests/Makefile.am (SCM_TESTS): Add `sssh-ssshd.scm' TC.
	* tests/sssh-ssshd.scm: New file.

2014-02-03  Artyom Poptsov  <poptsov.artyom@gmail.com>

	* examples/ssshd.scm (close-ports): New procedure.
	(main): Add `--detach' option.

2014-02-02  Artyom Poptsov  <poptsov.artyom@gmail.com>

	Update requirements.
	* doc/guile-ssh.texi (Installation): Require libssh 0.5.4 or
	0.5.5.
	* README (Requirements): Update.
	* doc/version.texi: Update.

	* examples/ssshd.scm (main): Add command-line options: `--rsakey',
	`--dsakey', `--help'.
	(print-help-and-exit): New procedure.

	* NEWS: Update.

	* doc/api-messages.texi (Message Handling): Improve description of
	`message-get-type' procedure.  Add information about possible
	types and subtypes of a message.

2014-02-01  Artyom Poptsov  <poptsov.artyom@gmail.com>

	* README (Installation): Add information about running of
	self-tests.
	* doc/guile-ssh.texi (Installation): Likewise.
	* doc/version.texi: Update.

	* examples/ssshd.scm (poll): Remove.
	(format-debug): Remove.

	* src/: Rename to `ssh/'.
	* Makefile.am (SUBDIRS): Update.
	* configure.ac (LIBGUILE_SSH_INTERFACE): Update.
	* tests/Makefile.am: Update.
	(AM_SCM_LOG_FLAGS): Remove extra options.
	* README: Update.

	* tests/Makefile.am (SCM_LOG_COMPILER): Remove `--debug' option.
	(AM_TESTS_ENVIRONMENT): Fix setting up of environment variables.
	(SCM_LOG_COMPILER): Move compiler's options to `AM_SCM_LOG_FLAGS'
	variable.
	(AM_SCM_LOG_FLAGS): New variable.

	* tests/server-client.scm ("server-message-get"): Improve TC.

	* src/message.scm (message?): Export.
	* NEWS: Update.

	* tests/server-client.scm ("message-get-type"): New TC.

	* tests/Makefile.am: Use pre-built files from the repository for
	tests instead of installed ones.
	(AM_TESTS_ENVIRONMENT, SCM_LOG_COMPILER): Update.
	(EXTRA_DIST): Add tests.

2014-01-31  Artyom Poptsov  <poptsov.artyom@gmail.com>

	* Makefile.am: Move AM tests to `tests/Makefile.am'.
	(SUBDIRS): Add `tests'.
	* tests/Makefile.am: New file.
	* configure.ac (AC_CONFIG_FILES): Add `tests/Makefile'.

	* tests/server-client.scm: New test suite.
	* Makefile.am (SCM_TESTS): Add `server-client' TS.

	* README (Distribution): Add information about documentation.  Fix
	a typo.

	* doc/api-messages.texi (Messages): Improve documentation of the
	module.
	* doc/api-servers.texi (Servers): Likewise.
	* doc/api-sessions.texi (Sessions): Likewise.
	* doc/api-keys.texi (Keys): Likewise.
	* doc/api-version.texi (Version): Likewise.
	* doc/api-channels.texi (Channels): Likewise.  Add references.
	Improve documentation of `make-channel' and `channel-open-session'
	procedure.
	* doc/api-auth.texi (Auth): Add general description of `(ssh
	auth)' module.
	* doc/api-messages.texi (Message Handling): Add general
	description of a message.  Improve description of
	`message-reply-success' procedure.

2014-01-30  Artyom Poptsov  <poptsov.artyom@gmail.com>

	* tests/client-server.scm: Add data transferring TCs.
	(spawn-server-thread-for-dt-test)
	(make-session-for-dt-test, make-channel-for-dt-test): New procedures.
	("data transferring, string", "data transferring, bytevector"): New TCs.

2014-01-29  Artyom Poptsov  <poptsov.artyom@gmail.com>

	* tests/client-server.scm ("make-channel")
	("channel-open-session", "channel-request-exec"): New TCs.

	* tests/session.scm, tests/server.scm: Update comments.

	* tests/auth.scm: Remove.
	* Makefile.am: Likewise.

	* doc/api-sessions.texi (Sessions): Add general description of a
	session and its relationships with channels.

	* doc/api-messages.texi (Message Handling): Add description for
	`message-reply-success' and for
	`message-channel-request-reply-success' procedure.

	* tests/client-server.scm (make-server-for-test): New procedure.
	(spawn-server-thread): New macro.
	(cancel-server-thread): New procedure.
	("userauth-get-list", "userauth-none!, success")
	("userauth-none!, denied", "userauth-none!, partial")
	("userauth-password!, success", "userauth-password!, denied")
	("userauth-password!, partial", "userauth-pubkey!, success"): New
	TCs.

2014-01-28  Artyom Poptsov  <poptsov.artyom@gmail.com>

	* tests/client-server.scm: Improve.
	("connect-disconnect"): Rename TC to "connect!, disconnect!".

	* tests/server.scm ("server-set!, invalid values"): Don't check
	`bindaddr' with garbage strings because errors will be caught only
	on the subsequent call to `server-listen'.  The same for `rsakey'
	and `dsakey' -- errors will be caught on `server-accept' call.

	* configure.ac (AM_INIT_AUTOMAKE): Add `color-tests' option.
	* Makefile.am (TESTS): Fix a bug: use value of `SCM_TESTS'
	variable, not its name.
	(tests): Remove target.  Use `make check' instead.
	(CLEANFILES): Add auxiliary logs produced by tests.

	* tests/server.scm ("server-set!, valid values"): Check `hostkey'
	option.
	("server-set!, invalid values"): Likewise.

	* src/session-func.c (session_options): Remove duplicates that are
	existed for some options: `port-str', `log-verbosity-str',
	`add-identity'.
	(set_option): Likewise.
	* NEWS: Update.

	* doc/api-servers.texi: Add copyright notice.

	* doc/api-channels.texi (Channels): Add brief description of the
	channel type.  Add example of `channel-request-exec' usage.  Add
	description of `channel-set-stream!' and `channel-get-stream'
	procedure.

	* doc/api-version.texi (Version): Update concepts.
	* doc/api-sessions.texi (Sessions): Likewise.
	* doc/api-messages.texi (Messages, Parsing of Requests): Likewise.
	* doc/api-channels.texi (Channels): Likewise.
	* doc/api-auth.texi (Auth): Likewise.
	* doc/guile-ssh.texi (Top): Add `Concept Index'.
	* doc/indices.texi (Concept Index): New node.

	* doc/guile-ssh.texi: Remove `Preface' node.
	(Installation): New node.
	(Acknowledgments): Add new node.
	(Top): Add `Acknowledgments'.
	(Examples): Add information about installed examples.

	* doc/api-servers.texi (Servers): Add reference to `Messages' node.
	* doc/api-messages.texi (Message Handling): Add reference to
	`Parsing of Requests' node.
	(Parsing of Requests): Improve documentation for request parsers.

	* doc/guile-ssh.texi: Fix the top-level node of the documentation
	so now it integrates nicely into Info system.

	* doc/api-auth.texi, api-channels.texi, api-keys.texi,
	api-servers.texi, api-sessions.texi, api-version.texi,
	guile-ssh.texi: Improve.

	* doc/api-sessions.texi (Sessions): Improve description of
	`session-set!' procedure.
	* doc/api-servers.texi (Servers): Improve description of
	`server-set!' procedure.
	* doc/version.texi: Update.

	* src/server-func.c (set_option) [SSH_BIND_OPTIONS_LOG_VERBOSITY]:
	Use symbols to represent log levels instead of numbers.  All
	callers updated.
	(set_sym_opt): New procedure.
	* src/session-func.c: Move `log_verbosity' to `common.c' file.
	* src/common.c, src/common.h: Update.
	* examples/echo/server.scm (*default-log-verbosity*): Set to 'nolog.
	* examples/ssshd.scm (*default-log-verbosity*): Likewise.
	* NEWS: Update.

	* tests/client-server.scm ("connect"): Update test to use symbols
	for setting log levels.
	* tests/server.scm ("server-set!, valid values"): Likewise.
	("server-set!, invalid values"): Likewise.
	("make-server"): Likewise.
	("server-listen"): Likewise.
	* tests/session.scm ("session-set!, valid values"): Likewise.
	("session-set!, invalid values"): Update `log-verbosity' data set
	for the test.

	* src/session-func.c (set_option)[SSH_OPTIONS_LOG_VERBOSITY]: Use
	symbols to represent log levels instead of numbers.  All callers
	updated.
	(set_sym_opt): New procedure.
	* examples/echo/client.scm (main): Set log verbosity to `nolog'.
	* examples/sssh.scm (main): Update.

	* NEWS: Update.  Update format.  Use org-mode by default.  Add
	copyright notice.

2014-01-27  Artyom Poptsov  <poptsov.artyom@gmail.com>

	Add documentation in Texinfo format.
	* configure.ac: Add `doc/Makefile' to `AC_CONFIG_FILES'.
	* Makefile.am (SUBDIRS): Add `doc' directory.
	* doc/Makefile.am: New file.
	* doc/api-auth.texi, doc/api-channels.texi, doc/api-keys.texi,
	doc/api-messages.texi, doc/api-servers.texi,
	doc/api-sessions.texi, doc/api-version.texi, doc/fdl.texi,
	doc/guile-ssh.texi, doc/indices.texi, doc/version.texi: New files.

	* NEWS: Update.

	* src/channel-func.c (guile_ssh_channel_get_stream): New procedure.
	* src/channel.scm (channel-get-stream): Export.

	* examples/echo/client.scm (main): Print MD5 sum if the server is
	not known.

	* tests/client-server.scm: New file.
	* Makefile.am (SCM_TESTS): Add `client-server.scm' test.

2014-01-26  Artyom Poptsov  <poptsov.artyom@gmail.com>

	* tests/server.scm ("server-set!, invalid values", "make-server")
	("server-listen"): New TCs.

	* tests/session.scm ("comparison of sessions"): Fix a typo in TC
	name.

	* tests/server.scm ("server?", "comparison of servers"): New TCs.

	* tests/.gitignore: New file.

	Add some unit tests for Guile-SSH server API.
	* tests/server.scm: New file.
	* tests/dsakey, tests/rsakey: : New files.
	* Makefile.am (SCM_TESTS): Add `server.scm' test.

	* tests/session.scm ("session?"): New test case.
	("comparsion of sessions"): Use one test case instead of two
	separated TCs (equal?/not equal? test).
	("session-set!, valid values"): Fix bug in TC: try all valid
	values for each option, not only the first one.

	* src/server-type.c (guile_ssh_is_server_p): New procedure.
	(guile_ssh_server_close_x): Remove.

	* src/server-type.h (guile_ssh_is_server_p): Export.
	* src/server.scm (server?): Export.
	* src/session-type.c (guile_ssh_is_session_p): New procedure.
	* src/session-type.h (guile_ssh_is_session_p): Export.
	* src/session.scm (session?): Export.
	* NEWS: Update.

	Add some unit tests.
	* srfi/srfi-64.upstream.scm, srfi/srfi-64.scm: New files.
	* tests/session.scm, tests/auth.scm: New files.
	* Makefile.am (SCM_TESTS): New variable.
	(TESTS): Likewise.
	(TEST_EXTENSIONS): Likewise.
	(AM_TESTS_ENVIRONMENT): Likewise.
	(SCM_LOG_COMPILER): Likewise.
	(AM_SCM_LOG_FLAGS): Likewise.
	(tests): New target.
	(CLEANFILES): Add .log-files produced by tests.

2014-01-23  Artyom Poptsov  <poptsov.artyom@gmail.com>

	* src/auth.h (guile_ssh_userauth_autopubkey_x): Export.

	* NEWS: Update.

	* src/key-func.c (guile_ssh_private_key_from_file): Rollback to
	the previous version of the procedure (which doesn't accept a
	passphrase as an argument) due to security considerations.  The
	problem is that the passphrase provided by the user will float
	around in (possibly swapped) memory unless it will be collected by
	the GC.

	Thanks to Ludovic Courtès <ludo@gnu.org> for pointing this out.

	Instead the user must use either a SSH agent (with
	`userauth-autopubkey!' procedure) or privide the passphrase
	interactively (the user will be asked for the passphrase by the
	underlying libssh procedure if the provided key is encrypted).

	* src/auth.c (guile_ssh_userauth_autopubkey_x): Likewise.

2014-01-22  Artyom Poptsov  <poptsov.artyom@gmail.com>

	* src/channel-type.c: Set default write buffer size to 1 byte.
	(ptob_close): Get size of the buffers from ptab entry.
	(_ssh_channel_to_scm): Likewise.

	* examples/echo/client.scm: Improve.

	* examples/echo/server.scm (print-help): Update.
	(main): Add `--port' option.  Print RSA/DSA key pathes and current
	bind port on the start.

	* src/channel-type.c (ptob_fill_input): Rename the argument.
	Update comments.

2014-01-20  Artyom Poptsov  <poptsov.artyom@gmail.com>

	* examples/echo/server.scm (read-all): Fix a bug: return the first
	read line if there is no more data to read.
	* examples/echo/client.scm (read-all): Likewise.

	* examples/echo/server.scm (print-help): New procedure.
	(main): Handle command-line options.

2014-01-19  Artyom Poptsov  <poptsov.artyom@gmail.com>

	* src/message-func.c
	(guile_ssh_message_channel_request_open_reply_accept): Fix a bug:
	pass a `ssh_channel' instance to `_ssh_channel_to_scm' procedure
	instead of pointer to the instance.

2014-01-18  Artyom Poptsov  <poptsov.artyom@gmail.com>

	* src/key-func.c: Update copyright dates.
	(guile_ssh_private_key_from_file): Improve
	assertion of passphrase.  Improve docstring and comments.

	* src/auth.c, src/auth.scm: Update copyright dates.

	* examples/sssh.scm (main): Use `userauth-autopubkey!' for
	authentication.

	* src/auth.c (guile_ssh_userauth_autopubkey_x): New procedure.
	* src/auth.scm (userauth-autopubkey!): Export.

2014-01-12  Artyom Poptsov  <poptsov.artyom@gmail.com>

	* examples/sssh.scm (main): Ask the user for a passphrase.
	* src/key-func.c (guile_ssh_private_key_from_file): Change
	argument list: add optional argument `passphrase'.

2014-01-11  Artyom Poptsov  <poptsov.artyom@gmail.com>

	* examples/ssshd.scm (handle-channel): Use `read-all' instead of
	`channel-read'.  Update.
	(handle-request-exec): Use `display' instead of `channel-write'.
	(shell-loop): Use `read-all' instead of `channel-read' and
	`channel-poll'.   Use `display' instead of `channel-write'.
	(main): Close a channel before disconnecting the session.
	* examples/sssh.scm (read-all): New procedure.
	(main): Use `read-all' instead of `read-line'.  Use `char-ready?'
	instead of `channel-poll'.

2014-01-07  Artyom Poptsov  <poptsov.artyom@gmail.com>

	* TODO: Update.

	* src/channel-type.c (ptob_input_waiting): Improve error checking.
	(ptob_fill_input): Call `ssh_channel_poll' to update underlying
	SSH channel state and check whether we have data to read or not.
	Check if the channel is open.

	* examples/echo/server.scm: Update comments.
	(read-all): New procedure.
	(main): Update.  Catch exceptions.  Use `write-line' instead of
	`display'.
	* examples/echo/client.scm: Update comments.
	(read-all): New procedure.
	(main): Update.  Use `char-ready?' instead of `channel-poll'.  Use
	`write-line' instead of `display'.

	* src/channel-func.c (guile_ssh_channel_open_session): Update
	the documentation string.
	* src/channel-type.c: Update comments.
	* src/channel.scm: Likewise.

	* src/channel-type.c (_ssh_channel_to_scm): Don't set
	`SCM_BUFLINE' bit.
	(ptob_fill_input, ptob_flush, ptob_close, print_channel): Remove
	debug traces.
	(ptob_fill_input): Return EOF on `SSH_AGAIN'.

2014-01-06  Artyom Poptsov  <poptsov.artyom@gmail.com>

	* src/channel-type.c (ptob_close): Free the underlying SSH
	channel.
	* src/channel.scm (free-channel!): Remove.
	* src/channel-func.c (guile_ssh_channel_free): Remove.

	* src/channel-func.c (guile_ssh_channel_set_stream_x): New
	procedure.
	* src/channel.scm: Remove unneeded procedures.
	Export `channel-set-stream!'.

	* src/channel-type.c (_ssh_channel_to_scm): Don't set `SCM_OPN'
	bit on the newly created channel.
	* src/channel-func.c (guile_ssh_channel_open_session): Set
	`SCM_OPN' bit on the channel.
	* src/message-func.c
	(guile_ssh_message_channel_request_open_reply_accept): Likewise.

	* src/channel-type.c (ptob_write): Improve error handling.  Add a
	comment.  Remove debug information.
	(ptob_input_waiting): Change `FUNC_NAME' string.

	* src/channel-func.c (guile_ssh_channel_pool)
	(guile_ssh_channel_close): Remove.
	* src/channel-func.h: Likewise.

	* src/channel-type.c (ptob_flush): Improve.
	(ptob_close): Flush a port before closing its SSH channel.

2014-01-05  Artyom Poptsov  <poptsov.artyom@gmail.com>

	* src/channel-type.c (ptob_fill_input): Improve.

2014-01-04  Artyom Poptsov  <poptsov.artyom@gmail.com>

	* examples/echo/server.scm (main): Use `char-ready?' predicate
	instead of the custom procedure `channel-poll'.

	* src/channel-type.c (ptob_close): New procedure.
	(print_channel): Don't try to get state of a channel if its port
	is closed because it leads to segfaults.  Closed port means closed
	channel.
	(init_channel_type): Register `ptob_close' with
	`scm_set_port_close'.
	(ptob_input_waiting): Call `ssh_channel_poll'.
	(init_channel_type): Register callback with
	`scm_set_port_input_waiting' procedure.

	* examples/echo/client.scm (main): Call `close' on a channel.
	* examples/echo/server.scm (main): Likewise.

2014-01-02  Artyom Poptsov  <poptsov.artyom@gmail.com>

	Use Guile port API to implement Guile-SSH channels.
	* src/channel-func.c (guile_ssh_channel_read)
	(guile_ssh_channel_write): Remove.
	* src/channel-func.h (guile_ssh_channel_read): Remove.
	* src/channel-type.c (ptob_fill_input, ptob_write, ptob_flush)
	(ptob_input_waiting, _ssh_channel_to_scm): New procedures.
	(guile_ssh_make_channel): Use `_ssh_channel_to_scm'.
	(_scm_to_ssh_channel): Use `SCM_STREAM' macro.
	(init_channel_type): Register Guile port callbacks.
	* src/channel-type.h (_ssh_channel_to_scm): Export.
	* src/channel.scm (channel-read, channel-write): Remove.
	* src/message-func.c
	(guile_ssh_message_channel_request_open_reply_accept): Use
	`_ssh_channel_to_scm'.
	* examples/echo: Add to the repository.
	* examples/Makefile.am: Add echo server/client example.
	* examples/README: Update.
	* examples/sssh.scm: Update.
	* README: Update.

2013-11-26  Artyom Poptsov  <poptsov.artyom@gmail.com>

	* configure.ac, NEWS: Bump version to 0.4.0

2013-11-25  Artyom Poptsov  <poptsov.artyom@gmail.com>

	* examples/ssshd.scm (handle-req-channel): Handle
	`channel-request-env'.
	(main): Improve handling of `request-channel'.
	Print path to a key and the port number on the start.

2013-11-23  Artyom Poptsov  <poptsov.artyom@gmail.com>

	* src/base64.c (bin_to_base64): Change type of the second argument
	to int to prevent an infinite loop due to wrapping of the size_t
	value.
	* src/base64.h: Update.
	* src/key-func.c (guile_ssh_public_key_to_string): Change type of
	`key_len'.  Rename the argument.  Update comments.
	* NEWS: Update.

	* examples/sssh.scm (*option-spec*): Add `ssh-debug' switch.

	* README: Update.

	* examples/Makefile.am (dist_examples_DATA): Add missed
	`ssshd.scm'.
	(AM_CFLAGS): Remove.

2013-11-22  Artyom Poptsov  <poptsov.artyom@gmail.com>

	* NEWS: Update.

	* src/channel-func.h: Add `guile_ssh_set_set_pty_size_x'.
	* src/channel-func.c (guile_ssh_channel_set_pty_size_x): New
	procedure.
	* src/channel.scm: Export `channel-set-pty-size!'.

2013-11-21  Artyom Poptsov  <poptsov.artyom@gmail.com>

	* src/message-type.c (print_message): New procedure.
	(init_message_type): Set the printer procedure for the smob.
	* NEWS: Update.

2013-11-20  Artyom Poptsov  <poptsov.artyom@gmail.com>

	* build_aux/: Rename to `build-aux'.  Configuration files are
	updated.
	* configure.ac: Update.
	* Makefile.am: Update.

	* src/session-type.c (PRINT_DEBUG): Remove the macro.

2013-11-19  Artyom Poptsov  <poptsov.artyom@gmail.com>

	* src/channel-func.c (guile_ssh_channel_request_pty)
	(guile_ssh_channel_request_shell): New procedures.
	* src/channel.scm: Export `channel-request-pty' and
	`channel-request-shell'.

	* TODO, README, AUTHORS: Update.
	* NEWS: Update.  Fix a typo.

2013-11-18  Artyom Poptsov  <poptsov.artyom@gmail.com>

	* src/channel-func.c (guile_ssh_channel_read): Fix a memory
	freeing error: use `scm_from_locale_string' instead of
	`scm_take_locale_string', call `scm_gc_free' on allocated buffer.
	Improve error handling.  Add comments.

	* examples/sssh.scm (main): Separate libssh debug and the program
	debug mode.  Print SSH channels.

	* src/channel-type.c (print_channel): New procedure.
	(init_channel_type): Set the printer procedure for the smob.
	* NEWS: Update.

2013-11-17  Artyom Poptsov  <poptsov.artyom@gmail.com>

	* TODO: Update.

2013-11-16  Artyom Poptsov  <poptsov.artyom@gmail.com>

	* m4/Makefile.am, m4/guile.m4, m4/lib-link.m4: New files.
	* Makefile.am: Add "build_aux" and "m4" to `SUBDIRS'.
	* configure.ac: Use `AC_CONFIG_MACRO_DIR' to set m4 dir.
	Add "m4/Makefile" to `AC_CONFIG_FILES'.

	* Makefile.am (ACLOCAL_AMFLAGS): Set variable.
	* src/Makefile.am (AM_CFLAGS): Remove.
	(libguile_ssh_la_CPPFLAGS, snarfcppopts): Add `GUILE_CFLAGS'.

	* INSTALL: Update.

	* build_aux/Makefile.am: New file.
	* configure.ac: Store auxiliary build files in `build_aux'
	directory.  Add "build_aux/Makefile" to `AC_CONFIG_FILES'.

2013-11-09  Artyom Poptsov  <poptsov.artyom@gmail.com>

	* configure.ac: Add check for Guile-2.0.

2013-11-08  Artyom Poptsov  <poptsov.artyom@gmail.com>

	* configure.ac: Use AC_COPYRIGHT to store copyright information.

2013-11-06  Artyom Poptsov  <poptsov.artyom@gmail.com>

	* configure.ac: Use `PKG_CHECK_MODULES' macro instead of
	`AC_SEARCH_LIBS' to check if the needed version of libssh is
	installed.

2013-11-03  Artyom Poptsov  <poptsov.artyom@gmail.com>

	* src/session-func.c (guile_ssh_session_set): Use
	`_scm_to_ssh_const'.  Throw guile-ssh-error on error.  Make return
	value undefined.

	* NEWS, TODO: Update.

	Move common procedures for converting SCM values to SSH contants
	and vice versa to common.c file.
	* src/common.c, src/common.h: New files.
	* src/message-func.c (_ssh_const_to_scm): Remove.
	* src/server-func.c (guile_ssh_server_set_x): Use `_scm_to_ssh_const'.
	* src/Makefile.am (libguile_ssh_la_SOURCES): Add common.{c,h}.

	* src/message.scm (message-reply-success): New procedure.
	* examples/ssshd.scm (handle-req-auth, handle-req-channel, main):
	Use `message-reply-success'.

	* examples/ssshd.scm (handle-req-auth): Handle public key state.

	* src/message.scm (message-auth-reply-public-key-success): Rename
	to `message-auth-reply-public-key-ok'.
	* src/message-func.c
	(guile_ssh_message_auth_reply_public_key_success): Rename to
	`guile_ssh_message_auth_reply_public_key_ok'.

2013-11-02  Artyom Poptsov  <poptsov.artyom@gmail.com>

	* src/message.scm (auth-req:pubkey-state): New procedure.
	* src/message-func.c (get_auth_req): Store public key state in the
	vector.

	* examples/ssshd.scm: Add to the repository.
	* examples/README: Update.

	* src/server-func.c (guile_ssh_server_listen_x): Rename to
	`guile_ssh_server_listen'.
	* server.scm (server-listen!): Rename to `server-listen'.

	Fix a error with double free of memory.  The problem was that SSH
	keys are usually freed along with the object that contains them.
	For example, if a key is gotten from a SSH session it will be
	freed along with the session.  Not if we try to free the memory
	taken by the key then we get "double free" error.  To prevent it
	the new field in the key smob structure is introduced to track who
	is responsible for freeing the key.
	* src/key-type.h (key_data): Add "is_to_be_freed" field.
	* src/key-type.c (free_key_smob): Check if the key must be freed.
	* src/key-func.c (guile_ssh_private_key_from_file)
	(guile_ssh_public_key_from_private_key)
	(guile_ssh_public_key_from_file): Set "is_to_be_freed" field for
	the key.
	* src/message-func.c (get_auth_req): Mark a key that it must not
	be freed by GC.

2013-10-28  Artyom Poptsov  <poptsov.artyom@gmail.com>

	* src/key-type.c (free_key_smob): Fix warnings.
	* src/key-func.c (guile_ssh_public_key_to_string): Likewise.

	* src/key-type.c (free_key_smob): Use `publickey_free' instead of
	`ssh_key_free'.

	* Makefile.am (SUBDIRS): Add examples/
	* configure.ac: Add examples/Makefile
	* examples/: Add to the repository.

	* src/server.scm (server-set-message-callback!): Remove.
	* src/server-func.c (callback)
	(guile_ssh_server_set_message_callback_x): Remove.

2013-10-27  Artyom Poptsov  <poptsov.artyom@gmail.com>

	* src/message-func.c: Update comments.  Re-organize order of
	procedures.
	(get_service_req, get_channel_open_req): New procedures.
	(guile_ssh_message_get_req): Handle SSH_REQUEST_SERVICE and
	SSH_REQUEST_CHANNEL_OPEN.

	* src/message.scm (service-req:service, channel-open-req:orig)
	(channel-open-req:orig-port, channel-open-req:dest)
	(channel-open-req:dest-port): New procedures.

	* src/message-func.c (guile_ssh_message_service_reply_success)
	(guile_ssh_message_auth_reply_success)
	(guile_ssh_message_auth_reply_public_key_success)
	(guile_ssh_message_channel_request_open_reply_accept): Add
	description.

2013-10-26  Artyom Poptsov  <poptsov.artyom@gmail.com>

	* src/message-func.c (guile_ssh_message_service_reply_success):
	New procedure.
	* src/message.scm: Add commentary.
	(message-service-reply-success): Export.

2013-10-20  Artyom Poptsov  <poptsov.artyom@gmail.com>

	* src/message.scm (exec-req:cmd): Export.

2013-10-19  Artyom Poptsov  <poptsov.artyom@gmail.com>

	* src/message.scm: Unify way of getting information from requests.
	(auth-req:user, auth-req:password, auth-req:pubkey, pty-req:term)
	(pty-req:width, pty-req:height, pty-req:pxwidth)
	(pty-req:pxheight, env-req:name, env-req:value, exec-req:cmd)
	(global-req:addr, global-req:port): New procedures.
	* src/message-func.c (get_auth_req, get_pty_req, get_env_req)
	(get_exec_req, get_global_req, guile_ssh_message_get_req): New
	procedures.
	(guile_ssh_message_auth_get_user)
	(guile_ssh_message_auth_get_password)
	(guile_ssh_message_auth_get_public_key)
	(guile_ssh_message_exec_get_command): Remove.

	* src/message-func.c (_scm_member_p): New procedure.
	(guile_ssh_message_auth_set_methods_x): Improve.

	Improve printing of SSH keys.
	* src/key-type.c (print_key): New procedure.
	(init_key_type): Register the callback for printing.
	(guile_ssh_key_get_type): Use `ssh_privatekey_type' instead of
	`ssh_key_type'.

2013-10-17  Artyom Poptsov  <poptsov.artyom@gmail.com>

	* src/message-func.c (guile_ssh_message_exec_get_command): New
	procedure.
	* src/message.scm (message-exec-get-command): Export.

2013-10-10  Artyom Poptsov  <poptsov.artyom@gmail.com>

	* src/server-func.c: Fix a comment.
	(guile_ssh_server_listen_x): Fix a typo.

	Unificate the way of server configuration: use `server-set!' to set
	server to the blocking/nonblocking mode.
	* src/server-func.c (set_option): Handle 'blocking-mode
	(guile_ssh_server_set_blocking_x): Remove procedure.

	* src/server.scm (server-set-blocking!): Remove procedure.
	(make-server): Handle "blocking-mode" keyword.

	* src/server-func.c (set_option): Don't use TYPE macro.
	(TYPE): Remove the macro.
	(set_blocking_mode): New procedure.

2013-09-29  Artyom Poptsov  <poptsov.artyom@gmail.com>

	* src/message-func.c (guile_ssh_message_auth_get_password): Return
	a password as a string instead of a symbol.

2013-09-26  Artyom Poptsov  <poptsov.artyom@gmail.com>

	* src/server-type.c (guile_ssh_make_server): Change Scheme name to
	`%make-server'.
	* src/server.scm (make-server): New procedure.

2013-09-25  Artyom Poptsov  <poptsov.artyom@gmail.com>

	* src/session-func.c (guile_ssh_connect): Rename to
	`guile_ssh_connect_x'.  Throw an exception on error.
	(guile_ssh_authenticate_server): Throw an exception on error.

	* src/session-func.h: Add `guile_ssh_connect_x'.  Add
	`guile_ssh_authenticate_server'.

	* src/session-type.c (guile_ssh_make_session): Change Scheme name
	to `%make-session'.
	* src/session.scm (make-session): New procedure.

2013-09-24  Artyom Poptsov  <poptsov.artyom@gmail.com>

	* src/message-func.c (guile_ssh_message_reply_default)
	(guile_ssh_message_auth_reply_success)
	(guile_ssh_message_auth_reply_public_key_success)
	(guile_ssh_message_channel_request_reply_success)
	(guile_ssh_message_auth_set_methods_x): Throw an exception on
	error.  Make return value undefined.  Change the description.
	* src/server-func.c (guile_ssh_server_set_x)
	(guile_ssh_server_listen_x, guile_ssh_server_handle_key_exchange):
	Likewise.

	* src/session-func.c (guile_ssh_write_known_host): Throw an
	exception on error.  Make return value undefined.
	* src/channel-func.c (guile_ssh_channel_open_session)
	(guile_ssh_channel_request_exec, guile_ssh_channel_request_env)
	(guile_ssh_channel_close): Likewise.

2013-09-22  Artyom Poptsov  <poptsov.artyom@gmail.com>

	* src/server-func.c (guile_ssh_server_accept_x): Rename to
	`guile_ssh_server_accept'.  Change Scheme name to `server-accept'.
	Change the function so it has no side effects.
	(guile_ssh_server_listen): Rename to `guile_ssh_server_listen_x'
	because of side effects.  Change Scheme name to `server-listen!'.

	* src/server-func.h: Update.
	* src/server.scm: Export `server-accept'.  Rename `server-listen'
	to `server-listen!'.

	* src/message-func.c
	(guile_ssh_message_channel_request_reply_success): New procedure.
	* src/message.scm (message-channel-request-reply-success): Export.

	* src/session-func.c (guile_ssh_write_known_host): Fix the wrong
	Scheme name: rename to `write-known-host!'.
	* src/session.scm: Likewise.

2013-09-21  Artyom Poptsov  <poptsov.artyom@gmail.com>

	* src/channel-func.c (guile_ssh_channel_write): New procedure.
	* src/channel.scm: Likewise.

	* NEWS: Update.

	* src/session-func.c (session_options): Don't use TYPE macro to
	get names of SSH constants.
	(set_option): Likewise.
	(TYPE): Remove the macro.

	* src/auth.c, src/auth.scm, src/channel-func.c,
	src/channel-type.c, src/channel.scm, src/key-func.c,
	src/key-type.c, src/key.scm, src/session-func.c,
	src/session-type.c, src/session.scm, src/version.c,
	src/version.scm, src/message-func.c, src/message-type.c,
	src/message.scm, src/server-func.c, src/server-type.c,
	src/server.scm: Remove "ssh:" prefix from functions names.  Update
	comments.

	Implement the SSH message type.
	* src/Makefile.am: Add message* files.
	* src/server-func.c (guile_ssh_server_set_message_callback_x)
	(guile_ssh_server_message_get, callback): New procedures.
	* src/server.scm (ssh:server-set-message-callback!)
	(ssh:server-message-get): Export.
	* src/message-func.c, src/message-func.h, src/message-main.c,
	src/message-type.c, src/message-type.h, src/message.scm: New
	files.

2013-08-28  Artyom Poptsov  <poptsov.artyom@gmail.com>

	Implement the basic server functionality.
	* src/server-func.c, src/server-func.h, src/server-main.c,
	src/server-type.c, src/server-type.h, src/server.scm: New files.
	* src/Makefile.am: Add server related sources.

2013-08-26  Artyom Poptsov  <poptsov.artyom@gmail.com>

	* src/session-func.c: Use a short macro for getting long SSH
	options names.
	(TYPE): New macro.
	(set_option): Use TEST macro.

2013-08-25  Artyom Poptsov  <poptsov.artyom@gmail.com>

	Use the Guile magic snarfer to make guile_ssh_* functions visible
	to the Scheme world.  Use functions names as they seen from Scheme
	instead of C names in type check macros.
	* src/auth.c, src/channel-func.c, src/channel-type.c,
	src/key-func.c, src/key-type.c, src/session-func.c,
	src/session-type.c, src/version.c: Use snarfing macros.
	* src/Makefile.am: Use guile-snarf to generate needed files.  Fix
	some comments.
	* configure.ac: Use AM_SILENT_RULES.
	* .gitignore: Ignore files produced by the magic snarfer.

2013-07-29  Artyom Poptsov  <poptsov.artyom@gmail.com>

	* src/channel-func.c (guile_ssh_channel_read): Fix memory
	corruption during freeing of the allocated memory.  Initialize
	allocated memory with zeroes.  Don't use dynwind.
	* NEWS: Update.

2013-07-20  Artyom Poptsov  <poptsov.artyom@gmail.com>

	* NEWS: Update.

2013-07-19  Artyom Poptsov  <poptsov.artyom@gmail.com>

	* src/session-func.c: Fix a typo in the option symbol:
	'strcthostkeycheck -> 'stricthostkeycheck
	(set_bool_opt): Fix the assertion for the third argument: expect
	a boolean value instead of an integer value.

2013-07-14  Artyom Poptsov  <poptsov.artyom@gmail.com>

	* configure.ac, NEWS: Bump version to 0.3.1

	Fix several bugs.
	* src/threads.c, src/threads.h: Fix a bug with variable
	initialization: use constant value to initialize SSH threads
	state.
	* src/Makefile.am (libguile_ssh_la_SOURCES): Add missed files.
	(libguile_ssh_la_LDFLAGS): Add missed flags.

	* src/channel-type.c (guile_ssh_make_channel): Cleanup the code.

	* README: Add info about dependencies.
	* TODO: Update.

	Make the library thread-safe.
	* src/channel-main.c (init_channel): Initialize threads.
	* src/key-main.c (init_key): Likewise.
	* src/session-main.c (init_session): Likewise.
	* src/threads.c, src/threads.c: New files.

2013-07-13  Artyom Poptsov  <poptsov.artyom@gmail.com>

	Use a simpler method to GC'ing of SSH channels.  The idea is that
	we don't have to free resources allocated by a channel during its
	GC'ing, because these resources will be freed anyway when the
	related SSH session is GC'ed.  However, to be able to control
	allocating of resources more precisely, introduce new procedure
	ssh:free-channel! that can be used for freeing resources allocated
	by a channel.
	* src/channel-func.c (guile_ssh_channel_free): New procedure.
	(init_channel_func): Add ssh:free-channel!
	* src/channel-type.c (free_channel): Don't free channel resourses.
	(guile_ssh_make_channel): Remove extra code.
	* src/channel-type.h: Remove the extra field from channel_data.
	* src/channel.scm: Add ssh:free-channel!
	* src/session-type.c (free_session): Remove extra code.

	* configure.ac, NEWS: Bump version to 0.3

	Implement equalp callbacks for smobs.
	* src/channel-type.c (equalp_channel): New procedure.
	(init_channel_type): Register the equalp callback.
	* src/key-type.c (equalp_key): New procedure.
	(init_key_type): Register the equalp callback.
	* src/session-type.c (equalp_session): New procedure.
	(init_session_type): Register the equalp callback.

	* src/session-type.c (_scm_to_ssh_session): New procedure.
	(free_session): Use _scm_to_ssh_session.
	* src/session-type.h: (_scm_to_ssh_session): New procedure.
	* src/key-type.c (free_key_smob, guile_ssh_key_get_type): Use
	_scm_to_ssh_key to get smob data.
	(guile_ssh_is_public_key_p): Likewise.  Use _public_key_p to check
	the key type.
	(guile_ssh_is_private_key_p): Use _scm_to_ssh_key.  Use
	_private_key_p to check the key type.
	(_scm_to_ssh_key, _private_key_p, _public_key_p): New procedures.
	* src/key-type.h (_scm_to_ssh_key, _private_key_p, _public_key_p):
	New procedures.
	* src/channel-type.c (_scm_to_ssh_channel): New procedure.
	(guile_ssh_make_channel): Use _scm_to_ssh_session.
	* src/channel-type.h (_scm_to_ssh_channel): New procedure.
	* src/auth.c (guile_ssh_userauth_pubkey)
	(guile_ssh_userauth_password, guile_ssh_userauth_none)
	(guile_ssh_userauth_get_list): Use _scm_to_* to get smob data and
	predicates related so corresponding types to check their types.
	Clean up the code.
	* src/session-func.c (guile_ssh_blocking_flush)
	(guile_ssh_session_set, guile_ssh_connect, guile_ssh_disconnect)
	(guile_ssh_get_protocol_version, guile_ssh_get_error)
	(guile_ssh_authenticate_server, guile_ssh_get_public_key_hash)
	(guile_ssh_write_known_host, guile_ssh_is_connected_p): Use
	_scm_to_ssh_session.
	* src/key-func.c (guile_ssh_public_key_to_string)
	(guile_ssh_private_key_from_file)
	(guile_ssh_public_key_from_private_key)
	(guile_ssh_public_key_from_file): Use _scm_to_ssh_key to get smob
	data.  Use _private_key_p and _public_key_p predicates to check
	smob type.
	* src/channel-func.c (guile_ssh_channel_open_session)
	(guile_ssh_channel_request_exec, guile_ssh_channel_request_env)
	(guile_ssh_channel_pool, guile_ssh_channel_read)
	(guile_ssh_channel_close, guile_ssh_channel_is_open_p)
	(guile_ssh_channel_is_eof_p): Use _scm_to_ssh_channel.

	* src/channel-func.c (guile_ssh_channel_close): Fix return value:
	return SCM_BOOL_T if channel is closed successfully, SCM_BOOL_F
	otherwise.

	Fix GC'ing of SSH objects: the program doesn't crashes anymore
	during GC'ing of channels and keys.
	* src/session-type.c (free_session): Mark all related channels as
	freed.
	(guile_ssh_make_session): Initialize the channels array.
	* src/key-type.c (mark_key_smob): Fix smob marking.
	* src/channel-type.c (free_channel): Check if the channel has been
	already freed along with the related SSH session.
	(guile_ssh_make_channel): Store the reference to the channel in
	the array of channels related to the SSH session.
	* src/channel-type.h: Add is_channel_alive field to channel_data.
	* TODO: Add to the repository.

2013-06-23  Artyom Poptsov  <poptsov.artyom@gmail.com>

	* src/key-type.h: Improve storing of public keys represented as a
	SSH string -- store the key type along with the key itself.
	* src/key-func.c (guile_ssh_public_key_from_file): Likewise.
	(public_key_to_ssh_string): Update.
	* src/key-type.c (guile_ssh_key_get_type): New function.
	(scm_from_ssh_key_type): New static function.
	(free_key_smob): Update.
	(init_key_type): Define ssh:get-key-type.
	* src/key.scm: Export ssh:get-key-type.

2013-06-16  Artyom Poptsov  <poptsov.artyom@gmail.com>

	* src/auth.c (guile_ssh_userauth_get_list): Fix a bug with wrong
	scm_append call during making the list.

	Implement ssh:userauth-get-list that returns a list of available
	authentication methods for a given SSH session.
	* src/auth.c (guile_ssh_userauth_get_list): New function.
	(init_auth_func): Define ssh:userauth-get-list.

	* src/auth.h: Likewise.
	* src/auth.scm: Add ssh:userauth-get-list.

2013-06-15  Artyom Poptsov  <poptsov.artyom@gmail.com>

	* src/key-func.c: Fix a comment.

	Improve working with public keys.  Because some libssh functions
	working with public keys represented as a ssh_string instead of a
	ssh_public_key, we try to hide this peculiarity so all kinds of
	keys are look like a key_smob from the Scheme perspective.
	* src/key-type.h: Add ssh_public_key_str to key_data struct.
	* src/key-type.c (free_key_smob): Handle public keys that
	represented by a ssh_string.
	(guile_ssh_is_public_key_p): Likewise.
	* src/key-func.c (public_key_to_ssh_string): New function.
	(guile_ssh_public_key_to_string): Fix converting a public key.
	(guile_ssh_public_key_from_file): Make it work.

	* src/key-func.h: Add public_key_to_ssh_string.
	* src/Makefile.am: Add base64.c
	* src/base64.c, src/base64.h: New files.

2013-06-08  Artyom Poptsov  <poptsov.artyom@gmail.com>

	* src/channel-func.c: Include error.h
	(guile_ssh_channel_read): Initialize obtained_data with
	SCM_BOOL_F
	* src/auth.c: Include error.h
	(guile_ssh_userauth_pubkey): Initialize strings with null.

	* src/session-func.c (guile_ssh_connect)
	(guile_ssh_blocking_flush): Return 'error by default.

	* src/session-func.c (set_uint32_opt): Fix wrong variable
	assignment.

	* src/Makefile.am (AM_LDFLAGS): Fix flags.
	(AM_CFLAGS): Likewise.  Add "-Wall" and "-g" flags.

	* src/key-func.c (guile_ssh_public_key_to_string): Fix SCM_ASSERT
	call.

2013-05-26  Artyom Poptsov  <poptsov.artyom@gmail.com>

	* src/channel-func.c (guile_ssh_channel_read): Fix call of
	undefined function.
	* src/key-func.c (guile_ssh_private_key_from_file): Likewise.
	Improve error handling.

2013-05-25  Artyom Poptsov  <poptsov.artyom@gmail.com>

	* configure.ac, NEWS: Bump version to 0.2

	* src/channel-func.c (guile_ssh_channel_is_eof_p)
	(guile_ssh_channel_is_open_p, guile_ssh_channel_close)
	(guile_ssh_channel_read, guile_ssh_channel_pool)
	(guile_ssh_channel_request_env, guile_ssh_channel_request_exec)
	(guile_ssh_channel_open_session): Add check for smob type.

	* src/auth.c: Fix comment.
	* src/key-func.c: Add comments.

	* src/auth.h, src/channel-func.h, src/channel-type.h, src/error.h,
	src/key-func.h, src/key-type.h, src/session-func.h,
	src/session-type.h: Mark prototypes as external functions.
	Simplify SCM functions arg list.

2013-05-24  Artyom Poptsov  <poptsov.artyom@gmail.com>

	* src/auth.c (guile_ssh_userauth_none): New function.
	(ssh_auth_result_to_symbol): New static function.
	(guile_ssh_userauth_pubkey): Use ssh_auth_result_to_symbol to
	convert auth result to a Scheme symbol.
	(guile_ssh_userauth_password): Likewise.
	* src/auth.scm: Export ssh:userauth-none!

	* src/session-func.c: Add comments.
	(set_option): Implement missed options.
	(set_port_opt): New static function.

2013-05-19  Artyom Poptsov  <poptsov.artyom@gmail.com>

	* src/session.scm: Export ssh:get-error

	* src/session-func.c (set_uint64_opt): Remove extra semicolon.

	* .gitignore: Update.

	* src/session-type.c (guile_ssh_make_session): Return SCM_BOOL_F
	on error.

	* Clean up the code.  Fix coding style.

	* src/auth.scm: Fix comments.

	* Improve the library.
	Quite stable version, but some functions are not implemented yet.

2013-05-12  Artyom Poptsov  <poptsov.artyom@gmail.com>

	* src/ssh-error.c: Include libguile.h

	* src/session.c (guile_ssh_blocking_flush): Fix a misspelled
	function name: scm_blockign_flush -> ssh_blocking_flush
	* src/channel.c (guile_ssh_channel_poll): Fix a misspelled
	function name: scm_is_boolean -> scm_is_bool
	(guile_ssh_channel_read): Likewise.  Fix variable names.

	* COPYING, INSTALL, NEWS: Add to the repository.

	* AUTHORS: Add to the repository.

	* README: Add to the repository.

	* src/Makefile.am: Include Scheme files in the distribution.
=======
If not, see the Git commit log at <https://github.com/artyom-poptsov/guile-ssh>.
>>>>>>> f88d4594
<|MERGE_RESOLUTION|>--- conflicted
+++ resolved
@@ -1,2222 +1,4 @@
 Normally a ChangeLog is generated at "make dist" time and available in
 source tarballs.
 
-<<<<<<< HEAD
-	* NEWS: Bump version to 0.7.2
-	* configure.ac, doc/version.texi: Likewise.
-
-	* doc/guile-ssh.texi: Update copyright dates.
-
-	* configure.ac: Update copyright dates.  Remove a trailing whitespace.
-
-	* NEWS: Update.
-
-	* ssh/key-type.h: Add parent object to the key structure.
-	* ssh/key-type.c (mark_key_smob): Mark parent.
-	(free_key_smob): Free the key only if it does not have a parent.
-	(_scm_from_ssh_key): Accept a parent object as the 2nd argument.  All
-	callers updated.
-	* ssh/key-func.c (guile_ssh_string_to_public_key)
-	(guile_ssh_private_key_from_file)
-	(guile_ssh_public_key_from_private_key)
-	(guile_ssh_public_key_from_file, guile_ssh_make_keypair): Update.
-	* ssh/message-func.c (get_auth_req): Accept a SCM message as the 2nd
-	argument.  All callers updated.
-	(guile_ssh_message_get_req): Update.
-
-	* ssh/message-func.c (get_auth_req): Use `_scm_from_ssh_key'.
-
-2015-02-22  Artyom Poptsov  <poptsov.artyom@gmail.com>
-
-	* ssh/dist/node.scm (make-node): Change arguments.
-	* doc/version.texi: Update.
-
-	* NEWS: Update.
-
-	* examples/echo/server.scm.in: Update copyright dates.
-
-	* examples/echo/server.scm.in (print-help): Rename to
-	`print-help-and-exit'.
-	(main): Use it.
-
-	* examples/echo/client.scm.in (get-prvkey, main): Simplify checks.
-
-	* examples/echo/client.scm.in (print-help): Rename to
-	`print-help-and-exit'.
-	(main): Use it.  Remove extra checks.
-
-	* README (Requirements): Require libssh 0.6.3 or 0.6.4.
-	* doc/guile-ssh.texi (Installation): Likewise.
-	* doc/version.texi: Update.
-
-	* README (Distribution): Fix path to examples.
-
-	* doc/examples.texi (Examples): Fix path to examples.
-	Use `channel-get-exit-status' in the client example.
-
-	* ssh/auth.c, ssh/channel-func.c, ssh/session-func.c,
-	ssh/session-main.c, ssh/session-type.c, ssh/threads.c, ssh/auth.scm,
-	ssh/log.c: Remove trailing whitespaces.
-
-	* ssh/channel-type.c: Update copyright dates.
-
-	`ssh_channel_read' sometimes returns 0 even if `ssh_channel_poll'
-	returns a positive value.  So we must ensure that res != 0 otherwise
-	an assertion in `scm_i_fill_input' won't be meet (see `ports.c' in
-	Guile 2.0.9).
-
-	* ssh/channel-type.c (ptob_fill_input): Return EOF if
-	`ssh_channel_read' returns 0.
-	* NEWS: Update.
-
-2015-02-12  Artyom Poptsov  <poptsov.artyom@gmail.com>
-
-	* ssh/channel-type.c (print_channel, _scm_from_channel_data): Remove
-	trailing spaces.
-
-	* ssh/channel-func.c (guile_ssh_channel_request_send_exit_status): Fix
-	wrong call to `SCM_ASSERT'.
-
-	* ssh/channel-func.c (guile_ssh_channel_request_send_exit_status):
-	Validate exit status.
-
-	* examples/ssshd.scm.in (handle-request-exec): Send exit status.
-	* examples/sssh.scm.in (main): Handle exit status.
-	* NEWS: Update.
-
-2015-02-09  Artyom Poptsov  <poptsov.artyom@gmail.com>
-
-	* doc/api-channels.texi (Channels): Update description of
-	`guile_ssh_channel_request_send_exit_status'.
-	* ssh/channel-func.c (guile_ssh_channel_request_send_exit_status):
-	Update the docstring.
-
-2015-02-08  Artyom Poptsov  <poptsov.artyom@gmail.com>
-
-	* ssh/channel.scm (channel-request-send-exit-status): Export.
-	* ssh/channel-func.c (guile_ssh_channel_request_send_exit_status): New
-	procedure.
-	* ssh/channel-func.h: Update.
-	* tests/client-server.scm ("channel-request-exec, exit status"): New
-	TC.
-	(start-server/channel-test): Update for exit status test.
-	* doc/api-channels.texi (Channels): Add description of
-	`channel-request-send-exit-status'.
-	* NEWS: Update.
-
-	* ssh/channel-func.c (guile_ssh_channel_get_exit_status): New
-	procedure.
-	* ssh/channel-func.h: Update.
-	* ssh/channel.scm (channel-get-exit-status): Export.
-	* doc/api-channels.texi (Channels): Add description of
-	`channel-get-exit-status'.
-
-	* NEWS: Update.
-
-2014-11-09  Artyom Poptsov  <poptsov.artyom@gmail.com>
-
-	* ssh/dist/node.scm (make-node): Add a docstring.
-
-	* ssh/dist/node.scm (%node-default-port): Export.
-	(make-node): Use it.
-
-	* ssh/dist/node.scm (make-node): Rename options: `rsa-key'->`rsakey';
-	`dsa-key'->`dsakey'.
-	(run-session-loop): Fix a bug: Add missing `message-reply-success'
-	call after handling of a job.
-
-2014-10-14  Artyom Poptsov  <poptsov.artyom@gmail.com>
-
-	* ssh/dist/node.scm: Use low-level procedures from (ssh dist).
-	(%send-message, %recv-message, %handle-job): Remove.
-
-	* ssh/Makefile.am (SUBDIRS): Add `dist'.
-	* ssh/dist/node.scm, ssh/dist/Makefile.am: Add to the repository.
-	* configure.ac: Add `ssh/dist/Makefile'.
-
-2014-10-13  Artyom Poptsov  <poptsov.artyom@gmail.com>
-
-	* ssh/version.c: Don't include `gcrypt.h'.
-
-2014-10-12  Artyom Poptsov  <poptsov.artyom@gmail.com>
-
-	* ssh/server-func.c (guile_ssh_server_get): New procedure.
-	* ssh/server.scm (server-get): Export.
-	* tests/server.scm ("server-get"): New TC.
-	* doc/api-servers.texi (Servers): Add description of `server-get'.
-	* NEWS: Update.
-
-	* ssh/server-type.c (print_server): Print object address.
-
-	* ssh/server-type.h (server_data): Add `options' field.
-	* ssh/server-type.c (mark_server): Mark `options' field.
-	(guile_ssh_make_server): Initialize `options' field.
-	(print_server): New procedure.
-	(init_server_type): Register server printer procedure.
-	* ssh/server-func.c (guile_ssh_server_set_x): Add an option to the
-	server optons.
-	* ssh/server-func.h (server_options): Export.
-	* NEWS: Update.
-
-2014-10-11  Artyom Poptsov  <poptsov.artyom@gmail.com>
-
-	* NEWS: Bump version to 0.7.1.
-	* configure.ac, doc/version.texi: Likewise.
-
-	* ssh/version.scm (get-crypto-library): Fix the docstring.
-	* doc/api-version.texi (Version): Fix description of
-	`get-crypto-library'.  Improve description of `zlib-support?'.
-
-	* tests/key.scm ("private-key-to-file") [GCrypt]: Don't perform the
-	test.
-	* doc/api-keys.texi (Keys): Update description of
-	`private-key-to-file'.
-	* NEWS: Update.
-
-	* ssh/key-func.c (guile_ssh_private_key_to_file): New procedure.
-	* ssh/key.scm (private-key-to-file): Export.
-	* tests/key.scm ("private-key-to-file"): New TC.
-
-	* doc/api-keys.texi (Keys): Add description of `private-key-to-file'.
-	* NEWS: Update.
-
-	* ssh/key-func.c (guile_ssh_string_to_public_key)
-	(guile_ssh_private_key_from_file)
-	(guile_ssh_public_key_from_private_key)
-	(guile_ssh_public_key_from_file): Use `_scm_from_ssh_key'.
-
-	* doc/guile-ssh.texi (Installation): Add note about GCrypt support in
-	libssh.  Replace "libguile-ssh" with "guile-ssh".
-
-	* doc/version.texi: Update.
-
-	* NEWS: Update.
-	* TODO (Known Bugs): Update.
-
-	* ssh/key.scm, ssh/log.scm: Update commentary.
-
-	* ssh/key-type.c (_scm_from_ssh_key, guile_ssh_make_keypair): New
-	procedures.
-	* ssh/key-type.h: Update.
-	* ssh/key.scm (make-keypair): Export.
-
-	* doc/api-keys.texi (Keys): Add description of `make-keypair'.
-	* tests/key.scm ("make-keypair"): New TC.
-	* NEWS: Update.
-
-	* ssh/common.c (log_verbosity): Move to `ssh/log.c'.
-	* ssh/common.h, ssh/server-func.c, ssh/session-func.c: Update.
-	* ssh/log.scm (set-log-verbosity!, get-log-verbosity): Export.
-	* ssh/log.c (guile_ssh_set_log_verbosity_x)
-	(guile_ssh_get_log_verbosity): New procedures.
-	* ssh/log.h: Update.
-	* doc/api-logging.texi: Add descripton of `set-log-verbosity!' and
-	`get-log-verbosity'.
-	* NEWS: Update.
-
-	* tests/log.scm ("set-log-verbosity!", "get-log-verbosity"): New TCs.
-
-	* doc/api-keys.texi (Keys): Add note about support of ECDSA keys with
-	GCrypt.
-
-2014-10-10  Artyom Poptsov  <poptsov.artyom@gmail.com>
-
-	* tests/key.scm: Don't do ECDSA key tests if libssh was compiled with
-	GCrypt.
-	(when-openssl): New macro.
-	("private-key-from-file", "public-key-from-file", "key?")
-	("private-key->public-key", "get-key-type", "public-key->string")
-	("string->public-key"): Use it.
-
-2014-10-10  Artyom Poptsov  <poptsov.artyom@gmail.com>
-
-	* ssh/version.c (get-libssh-version): Rename to `%get-libssh-version'.
-	Return raw libssh version string.
-	* ssh/version.scm (%get-libssh-version, get-crypto-library)
-	(zlib-support?): New procedures.
-	* doc/api-version.texi: Add description of `%get-libssh-version',
-	`get-crypto-library' and `zlib-support?'.
-	* NEWS: Update.
-
-2014-09-14  Artyom Poptsov  <poptsov.artyom@gmail.com>
-
-	* tests/server-client.scm ("accept, key exchange"): Add missed paren.
-
-	* tests/client-server.scm (run-server-and-client): Rename to
-	`run-client-test'.  All callers updated.
-
-	* tests/server-client.scm: Use `dynamic-wind' for child processes in
-	tests.
-	(run-server-test): New procedure.
-	("accept, key exchange", "server-message-get", "message-get-type")
-	("message-get-session"): Use it.
-
-	* tests/client-server.scm: Use `dynamic-wind' for child processes in
-	tests.
-	(run-server-and-client): New procedure.
-	("connect!, disconnect!")
-	("get-protocol-version", "authenticate-server, not-known")
-	("authenticate-server, ok", "get-public-key-hash")
-	("userauth-none!, success", "userauth-none!, denied")
-	("userauth-none!, partial", "userauth-password!, success")
-	("userauth-password!, denied", "userauth-password!, partial")
-	("userauth-public-key!, success", "userauth-get-list")
-	("make-channel", "channel-get-session", "channel-open-session")
-	("channel-request-exec", "data transferring, string")
-	("data transferring, bytevector"): Use it.
-
-2014-08-31  Artyom Poptsov  <poptsov.artyom@gmail.com>
-
-	* NEWS: Bump version to 0.7.0.
-	* configure.ac, doc/version.texi: Likewise.
-
-	* README (Distribution): Update.
-
-2014-08-30  Artyom Poptsov  <poptsov.artyom@gmail.com>
-
-	* doc/api-keys.texi (Keys): Make description of `public-key?' more
-	accurate.
-	* ssh/key-type.c (guile_ssh_is_public_key_p): Update docstring.
-
-2014-08-26  Artyom Poptsov  <poptsov.artyom@gmail.com>
-
-	* ssh/key-func.c (guile_ssh_string_to_public_key): Fix a bug: Call
-	`scm_dynwind_end' at the end of the procedure so call to the procedure
-	won't lead to segfaults.
-	* tests/key.scm ("public-key->string"): Improve.
-	("string->public-key"): New TC.
-
-	* tests/key.scm ("public-key?"): Improve TC.
-	("public-key->string"): New TC.
-
-	* ssh/key-type.c (print_key): Use `_private_key_p' predicate to
-	determite type of the key so private key will be displayed as
-	"private", not "public".
-
-2014-08-23  Artyom Poptsov  <poptsov.artyom@gmail.com>
-
-	* TODO: Update.
-
-2014-08-22  Artyom Poptsov  <poptsov.artyom@gmail.com>
-
-	* tests/Makefile.am (CLEANFILES): Add `server-client-errors.log' and
-	`server-client-libssh.log'.
-
-	* tests/client-server.scm (%knownhosts): Use `abs_top_builddir'
-	instead of `abs_top_srcdir' to fix the permission issue on `make
-	distcheck' during tests.
-	* tests/Makefile.am (AM_TESTS_ENVIRONMENT): Export `abs_top_builddir'.
-
-2014-08-21  Artyom Poptsov  <poptsov.artyom@gmail.com>
-
-	* ssh/message.scm (message-get-session): New procedure.
-	* ssh/message-func.c (guile_ssh_message_get_session): New procedure.
-	* ssh/message-func.h: Likewise.
-	* tests/server-client.scm ("message-get-session"): New TC.
-	* doc/api-messages.texi (Message Handling): Add description of
-	`message-get-session'
-	* doc/version.texi: Update.
-	* NEWS: Update.
-
-2014-08-10  Artyom Poptsov  <poptsov.artyom@gmail.com>
-
-	* ssh/dist.scm: New module.
-	* ssh/Makefile.am (SCM_SOURCES): Add `dist.scm'.
-
-2014-08-09  Artyom Poptsov  <poptsov.artyom@gmail.com>
-
-	* ssh/session-type.c (print_session): Print port number.
-
-	* ssh/session-func.c (guile_ssh_session_get): Handle `port' option.
-	* doc/api-sessions.texi (Sessions): Update.
-	* tests/session.scm ("session-get"): Update.
-
-	* ssh/channel-type.c (_ssh_channel_to_scm): Rename to
-	`_scm_from_channel_data'.  All callers updated.
-	(guile_ssh_make_channel): Update.
-	* ssh/channel-type.h: Update.
-	* ssh/message-func.c
-	(guile_ssh_message_channel_request_open_reply_accept): Update.
-
-	* ssh/channel-func.c (guile_ssh_channel_open_forward)
-	(guile_ssh_channel_open_reverse_forward)
-	(guile_ssh_channel_cancel_forward): Fix a bug: Rename
-	`_scm_to_ssh_session' to `_scm_to_session_data'.
-
-2014-07-20  Artyom Poptsov  <poptsov.artyom@gmail.com>
-
-	* ssh/session-func.c: Improve docstrings.  Remove extra comments.
-
-	* ssh/channel-type.c (mark_channel): Mark the session.
-	* ssh/message-type.c (mark_message): Likewise.
-
-	* ssh/channel-func.c (guile_ssh_channel_get_session): New procedure.
-	* ssh/channel-func.h (guile_ssh_channel_get_session): Likewise.
-	* ssh/channel.scm (channel-get-session): Export.
-	* tests/client-server.scm ("channel-get-session"): New TC.
-	* doc/api-channels.texi (Channels): Add description of
-	`channel-get-session' procedure.
-	* NEWS: Update.
-
-	* README: Require GNU Guile 2.0.
-	* doc/guile-ssh.texi (Installation): Likewise.
-	* configure.ac: Remove checks related to GNU Guile 1.8.
-	* Makefile.am, ssh/Makefile.am: Likewise.
-	* doc/version.texi: Update.
-	* NEWS: Update.
-
-2014-07-19  Artyom Poptsov  <poptsov.artyom@gmail.com>
-
-	* TODO: Update.
-
-	* ssh/channel-type.c (print_channel): Print data type first.  Print
-	`freed' state if the channel has been closed and freed.
-	* ssh/key-type.c (print_key): Print data type first.
-	* ssh/message-type.c (print_message): Improve.
-	* ssh/session-type.c (print_session): Improve a bit.
-
-	* ssh/session-type.h, ssh/session-type.c: Cleanup.
-
-	* examples/sssh.scm.in (*option-spec*): Add `known-hosts-file' option.
-	(main): Handle it.
-	* tests/sssh-ssshd.scm: Fix a bug in the test suite: use test
-	`known_hosts' file to make sure that it has no records.
-	("ssshd, start"): Add a delay to make sure that
-	ssshd started.
-	("sssh, exec"): Improve.  Do cleanup at the end of the TC.
-	(*sssh-cmd*): Set `knownhosts' file explicitly.
-
-	* tests/server-client.scm: Fix global variables names.  Remove extra
-	global variables.
-	(clnmsg): Improve.
-
-	* tests/server-client.scm: Improve TCs.
-	(libssh-log-printer): New procedure.
-	(make-session-for-test): Set known hosts file explicitly.
-	(make-server-for-test): Set DSA key.  Change log verbosity level to
-	`rare'.
-	(test-assert-with-log): New macro.
-	("accept, key exchange", "server-message-get", "message-get-type"):
-	Start the client as a different process during the test.  Improve.
-
-	* tests/client-server.scm: Improve TCs
-	(spawn-server-thread, cancel-server-thread): Remove.
-	(make-session-loop): Stop the loop when client disconnects.
-	("connect!, disconnect!", "get-protocol-version")
-	("authenticate-server, not-known", "authenticate-server, ok")
-	("get-public-key-hash", "userauth-none!, success")
-	("userauth-none!, denied", "userauth-none!, partial")
-	("userauth-password!, success", "userauth-password!, denied")
-	("userauth-password!, partial", "userauth-public-key!, success")
-	("userauth-get-list", "make-channel", "channel-open-session")
-	("channel-request-exec", "data transferring, string")
-	("data transferring, bytevector"): Start the server as a different
-	process during the test.  Improve.
-	(start-server/channel-test, make-session/channel-test)
-	(start-server/dt-test, make-channel/dt-test): New procedures.
-
-2014-07-18  Artyom Poptsov  <poptsov.artyom@gmail.com>
-
-	* ssh/channel-type.h (GSSH_VALIDATE_OPEN_CHANNEL): New macro.
-	* ssh/channel-func.c (guile_ssh_channel_request_exec)
-	(guile_ssh_channel_request_pty, guile_ssh_channel_request_shell)
-	(guile_ssh_channel_request_env, guile_ssh_channel_set_pty_size_x)
-	(guile_ssh_channel_set_stream_x, guile_ssh_channel_get_stream): Expect
-	an open channel as an argument.
-	* doc/api-channels.texi (Channels): Update.
-
-	* ssh/channel-type.h (GSSH_VALIDATE_CHANNEL_DATA): New macro.
-	* ssh/channel-func.c (guile_ssh_channel_is_open_p): Return `#f' if the
-	channel has been closed and freed.
-	(guile_ssh_channel_is_eof_p, guile_ssh_channel_open_session): Throw an
-	exeption if the channel has been closed and freed.
-
-2014-07-16  Artyom Poptsov  <poptsov.artyom@gmail.com>
-
-	* ssh/channel-type.c (_scm_to_channel_data): Return NULL if the
-	channel has been freed.
-
-2014-07-14  Artyom Poptsov  <poptsov.artyom@gmail.com>
-
-	* tests/log.scm: Fix TS name.
-
-2014-07-13  Artyom Poptsov  <poptsov.artyom@gmail.com>
-
-	* doc/api-channels.texi (Channels): Add note that
-	`channel-request-exec' can be used to execute only a single command on
-	a channel.
-
-	* TODO (Known Bugs): New section.
-
-	* ssh/session-func.c: Include missed `assert.h' header.
-
-2014-07-12  Artyom Poptsov  <poptsov.artyom@gmail.com>
-
-	* ssh/session-func.c (guile_ssh_get_protocol_version)
-	(guile_ssh_authenticate_server, guile_ssh_get_server_public_key)
-	(guile_ssh_write_known_host): Expect a connected session as an
-	argument.  Throw `wrong-type-arg' if the session is not connected.
-	* tests/session.scm ("get-protocol-version"): Move with some changes
-	to `tests/client-server.scm'.
-	* tests/client-server.scm ("get-protocol-version"): New TC.
-	* doc/api-sessions.texi (Sessions): Update.
-	* NEWS: Update.
-
-2014-07-07  Artyom Poptsov  <poptsov.artyom@gmail.com>
-
-	* ssh/auth.c: Throw `wrong-type-arg' instead of `guile-ssh-error' if a
-	disconnected session is passed as an argument to procedures in the
-	module.
-	* ssh/session-type.h (GSSH_VALIDATE_CONNECTED_SESSION): New macro.
-	* doc/api-auth.texi (Auth): Update.
-
-2014-07-06  Artyom Poptsov  <poptsov.artyom@gmail.com>
-
-	* ssh/auth.c (guile_ssh_userauth_public_key_x)
-	(guile_ssh_userauth_public_key_auto_x)
-	(guile_ssh_userauth_public_key_try, guile_ssh_userauth_agent_x)
-	(guile_ssh_userauth_password_x, guile_ssh_userauth_none_x)
-	(guile_ssh_userauth_get_list): Throw `guile-ssh-error' if the session
-	is not connected.
-	* doc/api-auth.texi (Auth): Update.
-	* NEWS: Update.
-
-	* ssh/auth.c, ssh/channel-func.c, ssh/channel-type.c, ssh/key-func.c,
-	ssh/key-type.c, ssh/log.c, ssh/message-func.c, ssh/message-type.c,
-	ssh/server-func.c, ssh/session-type.c, ssh/version.c: Improve the
-	docstrings format.
-
-2014-07-03  Artyom Poptsov  <poptsov.artyom@gmail.com>
-
-	* tests/client-server.scm: Improve logging: Redirect stderr to
-	`client-server-errors.log' file.  Redirect libssh log messages to
-	`client-server-libssh.log' file.  Set more verbose log level for
-	sessions.  Use `test-assert-with-log' macro instead of `test-assert'.
-	(libssh-log-printer): New procedure.
-	(test-assert-with-log): New macro.
-	* tests/Makefile.am (CLEANFILES): Add log files.
-	* .dir-locals.el: Update.
-
-	* ssh/log.c (guile_ssh_write_log): Fix a warning: Pass the message as
-	a argument to the formatter.
-
-2014-07-02  Artyom Poptsov  <poptsov.artyom@gmail.com>
-
-	* README (Distribution): Add information about `log.scm'.
-
-	* ssh/log.c (guile_ssh_default_libssh_log_printer): Don't print the
-	function name because it is already included in the message passed to
-	the callback.
-
-	* ssh/log.scm (format-log): New procedure.
-	* ssh/log.c: Add copyright information.
-	(guile_ssh_write_log): New procedure.
-	* doc/api-logging.texi (Logging): Add information about `format-log'
-	procedure.
-
-2014-06-29  Artyom Poptsov  <poptsov.artyom@gmail.com>
-
-	* ssh/session-func.c (guile_ssh_blocking_flush): Return `error' symbol
-	on error.  Assert that the result of libssh procedure is one of the
-	valid constants described in `libssh.h'.
-	(guile_ssh_connect_x, guile_ssh_authenticate_server): Likewise.
-	* doc/api-sessions.texi (Sessions): Update.
-
-2014-06-28  Artyom Poptsov  <poptsov.artyom@gmail.com>
-
-	* doc/api-logging.texi: Add to the repository.
-	* doc/guile-ssh.texi (API Reference): Add description of logging API.
-	* doc/version.texi: Update.
-	* doc/Makefile.am (guile_ssh_TEXINFOS): Add `api-logging.texi'.
-	* ssh/log.c, ssh/log.h, ssh/log.scm: Add to the repository.
-	* ssh/Makefile.am (libguile_ssh_la_SOURCES, BUILT_SOURCES)
-	(SCM_SOURCES): Update.
-	* ssh/auth.scm, ssh/channel.scm, ssh/key.scm, ssh/message.scm,
-	ssh/server.scm, ssh/session.scm, ssh/version.scm: Use (ssh log).
-	* tests/log.scm: New TS.
-	* tests/Makefile.am (SCM_TESTS): Add `log.scm'.
-	* NEWS: Update.
-
-2014-06-22  Artyom Poptsov  <poptsov.artyom@gmail.com>
-
-	* ssh/error.c (guile_ssh_session_error1): New procedure.
-	* ssh/error.h: Likewise.
-	* ssh/channel-func.c (guile_ssh_channel_open_session)
-	(guile_ssh_channel_request_exec, guile_ssh_channel_request_pty)
-	(guile_ssh_channel_request_shell, guile_ssh_channel_request_env): Use it.
-	* ssh/channel-type.c (ptob_write, ptob_flush): Use it.
-	* ssh/server-func.c (guile_ssh_server_accept)
-	(guile_ssh_server_handle_key_exchange): Use it.
-	* ssh/session-func.c (guile_ssh_connect_x)
-	(guile_ssh_authenticate_server, guile_ssh_write_known_host): Use it.
-
-	* ssh/channel-type.c (_scm_to_ssh_channel): Rename to
-	`_scm_to_channel_data'.  All callers updated.
-	* ssh/channel-type.h: Likewise.
-	* ssh/channel-func.c (guile_ssh_channel_open_session)
-	(guile_ssh_channel_request_exec, guile_ssh_channel_request_pty)
-	(guile_ssh_channel_request_shell, guile_ssh_channel_request_env)
-	(guile_ssh_channel_set_pty_size_x, guile_ssh_channel_set_stream_x)
-	(guile_ssh_channel_get_stream, guile_ssh_channel_is_open_p)
-	(guile_ssh_channel_is_eof_p): Update.
-	* ssh/key-type.c (_scm_to_ssh_key): Rename to `_scm_to_key_data'.  All
-	callers updated.
-	* ssh/key-type.h: Likewise.
-	* ssh/key-func.c (guile_ssh_public_key_to_string)
-	(guile_ssh_public_key_from_private_key)
-	(guile_ssh_get_public_key_hash): Update.
-	* ssh/message-type.c (_scm_to_ssh_message): Rename to
-	`_scm_to_message_data'.  All callers updated.
-	* ssh/message-type.h: Likewise.
-	* ssh/message-func.c (guile_ssh_message_reply_default)
-	(guile_ssh_message_service_reply_success)
-	(guile_ssh_message_auth_reply_success)
-	(guile_ssh_message_auth_reply_public_key_ok)
-	(guile_ssh_message_channel_request_reply_success)
-	(guile_ssh_message_channel_request_open_reply_accept)
-	(guile_ssh_message_get_type, guile_ssh_message_get_req)
-	(guile_ssh_message_auth_set_methods_x): Update.
-	* ssh/server-type.c (_scm_to_ssh_server): Rename to
-	`_scm_to_server_data'.  All callers updated.
-	* ssh/server-type.h: Likewise.
-	* ssh/server-func.c (guile_ssh_server_set_x, guile_ssh_server_listen)
-	(guile_ssh_server_accept, guile_ssh_server_handle_key_exchange)
-	(guile_ssh_server_message_get): Update.
-	* ssh/session-type.c (_scm_to_session_data): Rename to
-	`_scm_to_session_data'.  All callers updated.
-	* ssh/session-type.h: Likewise.
-	* ssh/session-func.c (guile_ssh_blocking_flush, guile_ssh_session_set)
-	(guile_ssh_session_get, guile_ssh_connect_x, guile_ssh_disconnect)
-	(guile_ssh_get_protocol_version, guile_ssh_get_error)
-	(guile_ssh_authenticate_server, guile_ssh_get_server_public_key)
-	(guile_ssh_write_known_host, guile_ssh_is_connected_p): Update.
-	* ssh/auth.c (guile_ssh_userauth_public_key_x)
-	(guile_ssh_userauth_public_key_auto_x)
-	(guile_ssh_userauth_public_key_try, guile_ssh_userauth_agent_x)
-	(guile_ssh_userauth_password_x, guile_ssh_userauth_none_x)
-	(guile_ssh_userauth_get_list): Update.
-
-	* ssh/session-type.c (print_session): New procedure.
-	(init_session_type): Register `print_session' callback.
-	* ssh/channel-type.c (print_channel): Print object address.
-
-	* ssh/message-type.c (print_message): Likewise.
-	* ssh/key-type.c (print_key): Likewise.
-	* ssh/common.c (_scm_object_hex_address): New procedure.
-	* ssh/common.h (_scm_object_hex_address): Likewise.
-	* NEWS: Update.
-
-	* ssh/session-func.c (guile_ssh_session_get): New procedure.
-	* ssh/session-func.h (guile_ssh_session_get): Likewise.
-	* ssh/session.scm (session-get): New procedure.
-	* tests/session.scm ("session-get"): New TC.
-	* doc/api-sessions.texi (Sessions): Add description of `session-get'
-	procedure.
-	* NEWS: Update.
-
-2014-06-21  Artyom Poptsov  <poptsov.artyom@gmail.com>
-
-	* tests/client-server.scm (spawn-server-thread): Catch all exceptions
-	to fix the "Error while printing of exception" during the tests.
-	* tests/server-client.scm (spawn-client-thread): Likewise.
-
-	* ssh/channel-type.c (print_channel): Use `SCM_OPPORTP' predicate.
-
-2014-06-20  Artyom Poptsov  <poptsov.artyom@gmail.com>
-
-	* doc/guile-ssh.texi (Installation): Update URLs to Guile-SSH
-	repository.  Require libssh 0.6.3.
-	* NEWS: Update.
-
-	* tests/client-server.scm ("authenticate-server, not-known")
-	("authenticate-server, ok"): New TCs.
-	* NEWS: Update.
-
-	* doc/guile-ssh.texi: Add an overview of programming with Guile-SSH to
-	the "Examples" chapter.
-	* doc/examples.texi: Add to the repository.
-	* doc/Makefile.am (guile_ssh_TEXINFOS): Add `examples.texi'.
-	* doc/version.texi: Update.
-	* NEWS: Update.
-
-	* .dir-locals.el: Add to the repository.
-
-	* ssh/channel.scm (%channel-open-forward)
-	(%channel-open-forward/reverse): Don't export primitive procedures.
-	* doc/api-channels.texi (Channels): Update.
-	* NEWS: Update.
-
-2014-06-15  Artyom Poptsov  <poptsov.artyom@gmail.com>
-
-	* doc/api-channels.texi (Channels): Add subsection on port forwarding.
-
-	* ssh/channel-func.c (channel-open-forward): Rename to
-	`%channel-open-forward'.  Rename arguments.
-	(channel-open-reverse-forward): Rename to
-	`%channel-open-forward/reverse'.  Rename arguments.
-	* ssh/channel.scm (channel-open-forward): Rename to
-	`%channel-open-forward'.
-	(channel-open-reverse-forward): Rename to
-	`%channel-open-forward/reverse'.
-	(channel-open-forward, channel-open-forward/reverse): New procedures.
-
-	* ssh/message-func.c (get_auth_req): Fix a bug with assignment of
-	`ssh_public_key' type to `ssh_key' variable: Use
-	`ssh_message_auth_pubkey' instead of `ssh_message_auth_publickey' to
-	get the key.
-
-	* ssh/message-func.c (get_auth_req, get_pty_req, get_env_req)
-	(get_exec_req, get_global_req, get_service_req, get_channel_open_req):
-	Fix warnings: Add `const' qualifier where it is needed.
-
-2014-06-06  Artyom Poptsov  <poptsov.artyom@gmail.com>
-
-	* ssh/key-type.h (key_data): Remove `is_to_be_freed' field.
-	* ssh/key-type.c (free_key_smob): Always free the SSH key on GC'ing.
-	* ssh/key-func.c (guile_ssh_private_key_from_file)
-	(guile_ssh_public_key_from_private_key)
-	(guile_ssh_public_key_from_file): Likewise.
-	* ssh/message-func.c (get_auth_req): Likewise.
-	* ssh/session-func.c (guile_ssh_get_server_public_key): Likewise.
-
-	* ssh/key-func.c (guile_ssh_private_key_from_file): Remove `session'
-	parameter.  All callers updated.
-	* doc/api-keys.texi (Keys): Update description of
-	`private-key-from-file'.
-	* examples/echo/client.scm.in (get-prvkey): Update.
-	* tests/key.scm ("private-key-from-file"): Update.
-	* tests/client-server.scm ("userauth-public-key!, success"): Update.
-	* NEWS: Update.
-
-	Fix a GC issue: Keep a reference to the parent session in channel and
-	message smobs to prevent the session from premature GC'ing.  Without
-	the fix GC could free a session even if there are live channels and by
-	that break the channels.
-
-	Reported by Ludovic Courtès <ludo@gnu.org>
-
-	* ssh/channel-type.h (channel_data): Store a reference to the parent
-	session.
-	* ssh/message-type.h (message_data): Likewise.
-	* ssh/channel-type.c (_ssh_channel_to_scm): Change argument list.  All
-	callers updated.
-	(guile_ssh_make_channel): Update.
-	* ssh/message-func.c
-	(guile_ssh_message_channel_request_open_reply_accept): Update.
-	* ssh/server-func.c (guile_ssh_server_message_get): Store a reference
-	to a session in the message smob.
-	* NEWS: Update.
-
-2014-06-01  Artyom Poptsov  <poptsov.artyom@gmail.com>
-
-	* tests/key.scm: New test suite.
-	* tests/Makefile.am (SCM_TESTS): Add `key.scm'.
-	(EXTRA_DIST): Add `dsakey.pub', `ecdsakey', `ecdsakey.pub',
-	`rsakey.pub'.
-	* tests/dsakey.pub, tests/ecdsakey, tests/ecdsakey.pub,
-	tests/rsakey.pub: New files
-	* NEWS: Update.
-
-	* ssh/key-type.c: Add information about a bug with private/public
-	key predicates.
-	(guile_ssh_is_public_key_p, guile_ssh_is_private_key_p): Fix a
-	bug: Return `#f' if the argument is not a Guile-SSH key object.
-
-	* NEWS: Update.
-
-	* ssh/key-func.c (guile_ssh_public_key_from_file): Fix a bug:
-	Require only one argument.
-
-	* ssh/auth.c (guile_ssh_userauth_pubkey): Rename to
-	`guile_ssh_userauth_public_key_x'.  All callers updated.
-	(guile_ssh_userauth_pubkey_auto_x): Rename to
-	`guile_ssh_userauth_public_key_auto_x'.  All callers updated.
-	(guile_ssh_userauth_password): Rename to
-	`guile_ssh_userauth_password_x'.  All callers updated.
-	(guile_ssh_userauth_public_key_try): New procedure.
-	* ssh/auth.h, ssh/auth.scm: Update.
-	* examples/echo/client.scm.in (main): Update.
-	* examples/sssh.scm.in (main): Update.
-	* tests/client-server.scm ("userauth-pubkey!, success"): Rename to
-	"userauth-public-key!, success".  Update.
-	* doc/api-auth.texi (Auth): Update.  Add description of
-	`userauth-public-key/try' and `userauth-agent!' procedures.
-	* NEWS: Update.
-
-	* examples/echo/client.scm.in (main): Fix a bug: Print fingerprint
-	as a MD5 hex string.
-
-	* ssh/key.scm (string->public-key): New procedure.
-	* ssh/key-func.c (guile_ssh_string_to_public_key): New procedure.
-	* ssh/key-func.h: Likewise.
-	* doc/api-keys.texi (Keys): Add description of
-	`string->public-key'.
-
-	* ssh/key-type.c (scm_from_ssh_key_type): Rename to
-	`_ssh_key_type_to_scm'.  Make it public.
-	(_scm_to_ssh_key_type): New procedure.
-	* ssh/key-type.h (_ssh_key_type_to_scm, _scm_to_ssh_key_type):
-	Export.
-
-	* ssh/key-type.h (key_types): Export structure.
-	* ssh/key-type.c (key_types): New structure.
-	(scm_from_ssh_key_type): Use `_ssh_const_to_scm'.
-
-	* ssh/key-func.c (key_types): Rename to `hash_types'.
-	(guile_ssh_get_public_key_hash): Update.
-
-	* ssh/key-type.h (KEY_TYPE): Remove.
-
-2014-05-31  Artyom Poptsov  <poptsov.artyom@gmail.com>
-
-	* ssh/channel-func.c (_ssh_result_to_symbol): New procedure.
-	(guile_ssh_channel_open_forward, channel-open-reverse-forward)
-	(guile_ssh_channel_cancel_forward): New procedures.
-	* ssh/channel.scm (channel-open-forward)
-	(channel-open-reverse-forward, channel-cancel-forward): New
-	procedures.
-
-	* ssh/key-type.h (key_data): Remove `key_type' field.
-	* ssh/key-func.c (guile_ssh_public_key_from_private_key): Update.
-	* ssh/message-func.c (get_auth_req): Update.
-
-	* ssh/base64.c, ssh/base64.h: Remove the files because we don't
-	need a custom base64 converter anymore.
-	* ssh/key-func.c: Don't include `base64.h'.
-
-	* ssh/Makefile.am (libguile_ssh_la_SOURCES): Update.
-
-	Use new libssh 0.6 API for handling of public key fingerprints.
-	Update TCs and documentation.
-	* examples/sssh.scm.in (main): Update.
-	* examples/echo/client.scm.in (main): Update.
-	* ssh/session-func.c (guile_ssh_get_server_public_key): New
-	procedure.
-	(guile_ssh_get_public_key_hash): Change arguments.  Move to
-	`ssh/key-func.c'.  All callers updated.
-	* ssh/session.scm (bytevector->hex-string): Move to `ssh/key.scm'.
-	(get-server-public-key): New procedure.
-	* ssh/key-func.c (guile_ssh_get_public_key_hash): New procedure.
-	* ssh/key.scm (get-public-key-hash, bytevector->hex-string): New
-	procedures.
-	* tests/client-server.scm ("get-public-key-hash"): Check md5 and
-	sha1 fingerprints.
-	* doc/api-sessions.texi (Sessions): Add documentation for
-	`get-server-public-key'.  Move `get-public-key-hash',
-	`bytevector->hex-string' to `doc/api-keys.texi'.
-	* doc/api-keys.texi (Keys): Update.
-	* NEWS: Update.
-
-	* ssh/session-func.c (guile_ssh_get_public_key_hash): Cleanup.
-
-	* tests/client-server.scm ("userauth-get-list"): Fix a bug: Call
-	`userauth-none!' first to get list of allowed authentication
-	methods from the server.
-
-	* tests/client-server.scm: Make sure that the received message is
-	not `#f' before handling it in a server thread.
-	(make-session-loop): New macro.
-
-	* tests/client-server.scm (server-thread): Rename to
-	`*server-thread*'.
-	(spawn-server-thread): Update.
-	(cancel-server-thread): Update.
-
-	* tests/client-server.scm ("get-public-key-hash"): Check the hash.
-	Check `bytevector->hex-string' return value.
-
-	* ssh/session.scm (bytevector->hex-string): Fix a bug: Use
-	`format' from `(ice-9 format)' module.
-
-	* doc/api-sessions.texi (Sessions): Update description of
-	`get-public-key-hash'.  Add documentation for
-	`bytevector->hex-string'.  Add examples.
-
-	* ssh/session.scm (bytevector->hex-string): New procedure.
-	* examples/echo/client.scm.in (main): Use it.
-	* examples/sssh.scm.in (main): Use it.
-
-2014-05-30  Artyom Poptsov  <poptsov.artyom@gmail.com>
-
-	* README: Update requirements.
-
-	* examples/echo/client.scm.in (main): Public key is not needed
-	anymore, remove it.
-	(get-pubkey): Remove.
-
-	* tests/client-server.scm ("userauth-pubkey!, success"): Public
-	key is not needed anymore, remove it.
-
-	* ssh/session-func.c (guile_ssh_get_public_key_hash): Return the
-	hash as a bytevector instead of a string.
-	* NEWS: Update.
-
-2014-05-27  Artyom Poptsov  <poptsov.artyom@gmail.com>
-
-	Perform basic work on porting of Guile-SSH on libssh 0.6.3.
-	Currently it compiles with 0.6.3 and 4 of 5 tests pass.  There is
-	some work that should be done.
-	* ssh/auth.c (guile_ssh_userauth_pubkey): Update.  Change argument
-	list.  All callers updated.
-	(guile_ssh_userauth_autopubkey_x): Update.  Rename to
-	`guile_ssh_userauth_pubkey_auto_x'.  Change argument list.  All
-	callers updated.
-	(guile_ssh_userauth_agent_x): New procedure.
-	* ssh/auth.scm: Update.
-	* ssh/key-func.c (public_key_to_ssh_string): Remove.
-	(guile_ssh_public_key_to_string): Update.
-	(guile_ssh_private_key_from_file): Update.
-	(guile_ssh_public_key_from_private_key): Update.
-	(guile_ssh_public_key_from_file): Update.  Change argument list.
-	* ssh/key-type.c (free_key_smob): Update.
-	(scm_from_ssh_key_type): Add ECDSA.
-	(guile_ssh_key_get_type): Update.
-	(_private_key_p, _public_key_p): Update.
-	* ssh/key-type.h: Update.
-	* ssh/message-func.c (get_auth_req): Update.
-	* ssh/Makefile.am (libguile_ssh_la_LDFLAGS): Add `-lssh'.
-	* tests/client-server.scm ("userauth-pubkey!, success"): Update.
-	* examples/sssh.scm.in (main): Update.
-
-2014-05-24  Artyom Poptsov  <poptsov.artyom@gmail.com>
-
-	* ssh/Makefile.am: Build the library before compiling of Guile
-	modules.
-
-2014-03-23  Artyom Poptsov  <poptsov.artyom@gmail.com>
-
-	* NEWS: Bump version to 0.6.0
-	* doc/version.texi: Likewise.
-	* configure.ac: Likewise.  Change URL of the project.
-
-	* Makefile.am, am/Makefile.am, ssh/Makefile.am, ssh/auth.c,
-	ssh/auth.h, ssh/auth.scm, ssh/base64.c, ssh/base64.h,
-	ssh/channel-func.c, ssh/channel-func.h, ssh/channel-main.c,
-	ssh/channel-type.c, ssh/channel-type.h, ssh/channel.scm,
-	ssh/common.c, ssh/common.h, ssh/error.c, ssh/error.h,
-	ssh/key-func.c, ssh/key-func.h, ssh/key-main.c, ssh/key-type.c,
-	ssh/key-type.h, ssh/key.scm, ssh/message-func.c,
-	ssh/message-func.h, ssh/message-main.c, ssh/message-type.c,
-	ssh/message-type.h, ssh/message.scm, ssh/server-func.c,
-	ssh/server-func.h, ssh/server-main.c, ssh/server-type.c,
-	ssh/server-type.h, ssh/server.scm, ssh/session-func.c,
-	ssh/session-func.h, ssh/session-main.c, ssh/session-type.c,
-	ssh/session-type.h, ssh/session.scm, ssh/threads.c, ssh/threads.h,
-	ssh/version.c, ssh/version.scm, tests/Makefile.am,
-	tests/client-server.scm, tests/server-client.scm,
-	tests/server.scm, tests/session.scm, tests/sssh-ssshd.scm,
-	configure.ac: Replace `libguile-ssh' with `Guile-SSH' in
-	commentaries.
-
-	* examples/ssshd.scm.in (handle-req-auth): Fix handling of
-	password authentication.
-
-	* examples/ssshd.scm.in (main): Improve error handling on
-	`server-accept': Print exception key on exception, wait 1 second
-	before the second try to prevent flooding of the terminal with
-	errors.
-
-	* examples/echo/server.scm.in (main): Likewise.
-	* doc/api-servers.texi (Servers): Update description of
-	`server-accept'.
-
-	* README (Distribution): Update information about compilation of
-	Scheme modules.
-
-	Don't include .x files in the distribution.
-	* ssh/Makefile.am (AM_CPPFLAGS): Add pathes to includes.
-	(snarfcppopts): Add `AM_CPPFLAGS'.
-	(nodist_noinst_HEADERS): Remove.
-
-	Fix parallel tests: Use port numbers from different ranges for
-	each test case.
-	* tests/client-server.scm, tests/server-client.scm: Update.
-	* tests/sssh-ssshd.scm: Update.  Set port for ssshd.
-	* NEWS: Update.
-
-	* examples/ssshd.scm.in: Add `--port' option.
-	(print-help-and-exit): Update.
-	(main): Update.
-
-	* ssh/session.scm: Update the module commentary.
-
-	* NEWS: Update.
-
-	* examples/Makefile.am (EXTRA_DIST): Add .in files.
-
-	Fix compiling of Scheme modules.  Install .go files to the
-	standard `site-ccache' directory.
-	* configure.ac: Substitute `GUILE_EFFECTIVE_VERSION'.
-	* ssh/Makefile.am (dist_pkgguilesite_DATA): Rename to
-	`nobase_dist_pkgguilesite_DATA'.
-	(ccachedir): Set Guile ccache path.
-	(nobase_nodist_pkgguilesite_DATA): Rename to
-	`nobase_dist_ccache_DATA'.
-	(guilec_opts): Use absolute pathes.
-	(guilec_env): Adjust `LD_LIBRARY_PATH' and `GUILE_LOAD_PATH'.
-
-2014-03-22  Artyom Poptsov  <poptsov.artyom@gmail.com>
-
-	* Makefile.am (clean-go): New target.
-	* ssh/Makefile.am (clean-go): Likewise.
-
-	* ssh/Makefile.am (dist_noinst_HEADERS): Add snarfed *.x files.
-
-	* tests/Makefile.am (EXTRA_DIST): Add `dsakey' and `rsakey'.
-
-	* Makefile.am (EXTRA_DIST): Add srfi-64.
-
-	* tests/Makefile.am (AM_SCM_LOG_FLAGS): Use `top_srcdir' instead
-	of `top_builddir'.
-
-	* doc/guile-ssh.texi (Acknowledgments): Thank Ludovic.
-
-	* ssh/auth.scm: Update module commentary.
-
-	* .gitignore: Move rules related to object files, libraries
-	etc. to `ssh/.gitignore'.  Update.
-	* ssh/.gitignore: Update.
-	* build-aux/.gitignore: New file.
-	* doc/.gitignore: New file.
-	* examples/.gitignore: New file.
-	* m4/.gitignore: New file.
-
-	* ssh/auth.c (guile_ssh_userauth_pubkey): Don't take a username as
-	an parameter.  All callers updated.
-	(guile_ssh_userauth_password): Likewise.
-	* examples/ssshd.scm.in (handle-req-auth): Update.
-	* examples/echo/client.scm.in (main): Update.
-	* tests/client-server.scm ("userauth-password!, success")
-	("userauth-password!, denied", "userauth-password!, partial")
-	("userauth-pubkey!, success"): Update TCs.
-	* doc/api-auth.texi (Auth): Update documentation for
-	`userauth-pubkey!' and `userauth-password!'.  Add a general note
-	about setting of a username.
-	* doc/version.texi: Update.
-
-2014-03-07  Artyom Poptsov  <poptsov.artyom@gmail.com>
-
-	* THANKS: Add to the repository.  Thank Ludovic.
-	* AUTHORS: Update.
-
-	* examples/sssh.scm.in (read-all): Improve error handling: Catch
-	`guile-ssh-error'.
-	* examples/ssshd.scm.in (read-all): Likewise.
-	* NEWS: Update.
-
-2014-03-02  Ludovic Courtès  <ludo@gnu.org>
-
-	* ssh/channel-type.c (ptob_fill_input): Check
-	`ssh_channel_is_open' first.  Consider only SSH_ERROR and
-	SSH_EOF as special return values of `scm_channel_poll'; a return
-	value of zero is OK.  Likewise, don't return EOF when
-	`ssh_channel_read' returns zero.
-
-2014-03-02  Artyom Poptsov  <poptsov.artyom@gmail.com>
-
-	* README: Update.
-	(Distribution): Add the note about compiled .go files.
-	(Installation): Update formatting.
-
-2014-03-01  Artyom Poptsov  <poptsov.artyom@gmail.com>
-
-	* tests/sssh-ssshd.scm: Unset `SSH_AUTH_SOCK' environment variable
-	to prevent sssh from asking SSH agent for keys.
-	* NEWS: Update.
-
-	* examples/ssshd.scm: Rename to `examples/ssshd.scm.in'.
-	* examples/sssh.scm: Rename to `examples/sssh.scm.in'.
-	* examples/echo/client.scm: Rename to
-	`examples/echo/client.scm.in'.
-	* examples/echo/server.scm: Rename to
-	`examples/echo/server.scm.in'.
-	* examples/Makefile.am: Substitute `@GUILE@' with the actual path
-	to Guile interpreter in *.in files.
-	* NEWS: Update.
-
-	* ssh/server-func.c (server-accept): Throw `guile-ssh-error' on
-	error.
-	* examples/ssshd.scm (main): Handle `guile-ssh-error' on
-	`server-accept'.
-	* examples/echo/server.scm (main): Likewise.
-	* doc/api-servers.texi (Servers): Update `server-accept'
-	documentation.  Add an example.
-	* NEWS: Update.
-
-2014-02-22  Artyom Poptsov  <poptsov.artyom@gmail.com>
-
-	* tests/sssh-ssshd.scm ("ssshd, start"): Wait for a PID file to
-	appear instead of reading the PID from stdout.  Improve.
-	(*ssshd-cmd*): Set DSA key as well as RSA key.
-
-	* examples/ssshd.scm (main): Add `--pid-file' option.  Store the
-	PID in a file instead of printing it to stdout.
-	(print-help-and-exit): Update.
-	* NEWS: Update.
-
-	* examples/sssh.scm (main): Make `ssh-debug' take the log
-	verbosity as an argument.
-	(print-help-and-exit): Update.
-	* NEWS: Update.
-
-	* examples/sssh.scm (print-help): Rename to `print-help-and-exit'.
-	Call `exit'.  All callers updated.
-	(print-version): Rename to `print-version-and-exit'.  Call `exit'.
-	All callers updated.
-	(main): Update.
-
-	* examples/ssshd.scm (main): Add `--ssh-debug' option.
-	(print-help-and-exit): Likewise.
-	* NEWS: Update.
-
-2014-02-15  Artyom Poptsov  <poptsov.artyom@gmail.com>
-
-	* configure.ac: Add check for Guile VM's compiler.
-	(AC_CONFIG_FILES): Add `am/Makefile'.
-	* Makefile.am (SUBDIRS): Add `am' directory.
-	* ssh/Makefile.am [HAVE_GUILE_VM]: Compile Guile modules and
-	install produced *.go files.
-	* am/guilec: New file.
-	* am/snarf (AM_V_SNARF_0): Improve formatting.
-	* ssh/.gitignore: New file.
-	* NEWS: Update.
-
-2014-02-07  Artyom Poptsov  <poptsov.artyom@gmail.com>
-
-	* examples/README: Update.
-	* README: Update.
-	* README.org: Add the symlink to `README' to help the GitHub
-	recognize the org-mode markup.
-	* examples/README.org: Add the symlink to `examples/README.org'
-	file for the same reason.
-
-2014-02-05  Artyom Poptsov  <poptsov.artyom@gmail.com>
-
-	* NEWS: Fix formatting a bit.
-
-	* ssh/Makefile.am (libguile_ssh_la_SOURCES): Add `base64.h'.
-
-	* configure.ac, doc/version.texi, NEWS: Bump version to 0.5.0
-
-	* tests/sssh-ssshd.scm: Fix a bug: set `GUILE_LOAD_PATH' so the TC
-	will use built files instead of installed ones.
-
-	* configure.ac (AC_INIT): Update information about the package.
-
-	* NEWS, TODO: Update.
-
-	* tests/Makefile.am (SCM_TESTS): Add `sssh-ssshd.scm' TC.
-	* tests/sssh-ssshd.scm: New file.
-
-2014-02-03  Artyom Poptsov  <poptsov.artyom@gmail.com>
-
-	* examples/ssshd.scm (close-ports): New procedure.
-	(main): Add `--detach' option.
-
-2014-02-02  Artyom Poptsov  <poptsov.artyom@gmail.com>
-
-	Update requirements.
-	* doc/guile-ssh.texi (Installation): Require libssh 0.5.4 or
-	0.5.5.
-	* README (Requirements): Update.
-	* doc/version.texi: Update.
-
-	* examples/ssshd.scm (main): Add command-line options: `--rsakey',
-	`--dsakey', `--help'.
-	(print-help-and-exit): New procedure.
-
-	* NEWS: Update.
-
-	* doc/api-messages.texi (Message Handling): Improve description of
-	`message-get-type' procedure.  Add information about possible
-	types and subtypes of a message.
-
-2014-02-01  Artyom Poptsov  <poptsov.artyom@gmail.com>
-
-	* README (Installation): Add information about running of
-	self-tests.
-	* doc/guile-ssh.texi (Installation): Likewise.
-	* doc/version.texi: Update.
-
-	* examples/ssshd.scm (poll): Remove.
-	(format-debug): Remove.
-
-	* src/: Rename to `ssh/'.
-	* Makefile.am (SUBDIRS): Update.
-	* configure.ac (LIBGUILE_SSH_INTERFACE): Update.
-	* tests/Makefile.am: Update.
-	(AM_SCM_LOG_FLAGS): Remove extra options.
-	* README: Update.
-
-	* tests/Makefile.am (SCM_LOG_COMPILER): Remove `--debug' option.
-	(AM_TESTS_ENVIRONMENT): Fix setting up of environment variables.
-	(SCM_LOG_COMPILER): Move compiler's options to `AM_SCM_LOG_FLAGS'
-	variable.
-	(AM_SCM_LOG_FLAGS): New variable.
-
-	* tests/server-client.scm ("server-message-get"): Improve TC.
-
-	* src/message.scm (message?): Export.
-	* NEWS: Update.
-
-	* tests/server-client.scm ("message-get-type"): New TC.
-
-	* tests/Makefile.am: Use pre-built files from the repository for
-	tests instead of installed ones.
-	(AM_TESTS_ENVIRONMENT, SCM_LOG_COMPILER): Update.
-	(EXTRA_DIST): Add tests.
-
-2014-01-31  Artyom Poptsov  <poptsov.artyom@gmail.com>
-
-	* Makefile.am: Move AM tests to `tests/Makefile.am'.
-	(SUBDIRS): Add `tests'.
-	* tests/Makefile.am: New file.
-	* configure.ac (AC_CONFIG_FILES): Add `tests/Makefile'.
-
-	* tests/server-client.scm: New test suite.
-	* Makefile.am (SCM_TESTS): Add `server-client' TS.
-
-	* README (Distribution): Add information about documentation.  Fix
-	a typo.
-
-	* doc/api-messages.texi (Messages): Improve documentation of the
-	module.
-	* doc/api-servers.texi (Servers): Likewise.
-	* doc/api-sessions.texi (Sessions): Likewise.
-	* doc/api-keys.texi (Keys): Likewise.
-	* doc/api-version.texi (Version): Likewise.
-	* doc/api-channels.texi (Channels): Likewise.  Add references.
-	Improve documentation of `make-channel' and `channel-open-session'
-	procedure.
-	* doc/api-auth.texi (Auth): Add general description of `(ssh
-	auth)' module.
-	* doc/api-messages.texi (Message Handling): Add general
-	description of a message.  Improve description of
-	`message-reply-success' procedure.
-
-2014-01-30  Artyom Poptsov  <poptsov.artyom@gmail.com>
-
-	* tests/client-server.scm: Add data transferring TCs.
-	(spawn-server-thread-for-dt-test)
-	(make-session-for-dt-test, make-channel-for-dt-test): New procedures.
-	("data transferring, string", "data transferring, bytevector"): New TCs.
-
-2014-01-29  Artyom Poptsov  <poptsov.artyom@gmail.com>
-
-	* tests/client-server.scm ("make-channel")
-	("channel-open-session", "channel-request-exec"): New TCs.
-
-	* tests/session.scm, tests/server.scm: Update comments.
-
-	* tests/auth.scm: Remove.
-	* Makefile.am: Likewise.
-
-	* doc/api-sessions.texi (Sessions): Add general description of a
-	session and its relationships with channels.
-
-	* doc/api-messages.texi (Message Handling): Add description for
-	`message-reply-success' and for
-	`message-channel-request-reply-success' procedure.
-
-	* tests/client-server.scm (make-server-for-test): New procedure.
-	(spawn-server-thread): New macro.
-	(cancel-server-thread): New procedure.
-	("userauth-get-list", "userauth-none!, success")
-	("userauth-none!, denied", "userauth-none!, partial")
-	("userauth-password!, success", "userauth-password!, denied")
-	("userauth-password!, partial", "userauth-pubkey!, success"): New
-	TCs.
-
-2014-01-28  Artyom Poptsov  <poptsov.artyom@gmail.com>
-
-	* tests/client-server.scm: Improve.
-	("connect-disconnect"): Rename TC to "connect!, disconnect!".
-
-	* tests/server.scm ("server-set!, invalid values"): Don't check
-	`bindaddr' with garbage strings because errors will be caught only
-	on the subsequent call to `server-listen'.  The same for `rsakey'
-	and `dsakey' -- errors will be caught on `server-accept' call.
-
-	* configure.ac (AM_INIT_AUTOMAKE): Add `color-tests' option.
-	* Makefile.am (TESTS): Fix a bug: use value of `SCM_TESTS'
-	variable, not its name.
-	(tests): Remove target.  Use `make check' instead.
-	(CLEANFILES): Add auxiliary logs produced by tests.
-
-	* tests/server.scm ("server-set!, valid values"): Check `hostkey'
-	option.
-	("server-set!, invalid values"): Likewise.
-
-	* src/session-func.c (session_options): Remove duplicates that are
-	existed for some options: `port-str', `log-verbosity-str',
-	`add-identity'.
-	(set_option): Likewise.
-	* NEWS: Update.
-
-	* doc/api-servers.texi: Add copyright notice.
-
-	* doc/api-channels.texi (Channels): Add brief description of the
-	channel type.  Add example of `channel-request-exec' usage.  Add
-	description of `channel-set-stream!' and `channel-get-stream'
-	procedure.
-
-	* doc/api-version.texi (Version): Update concepts.
-	* doc/api-sessions.texi (Sessions): Likewise.
-	* doc/api-messages.texi (Messages, Parsing of Requests): Likewise.
-	* doc/api-channels.texi (Channels): Likewise.
-	* doc/api-auth.texi (Auth): Likewise.
-	* doc/guile-ssh.texi (Top): Add `Concept Index'.
-	* doc/indices.texi (Concept Index): New node.
-
-	* doc/guile-ssh.texi: Remove `Preface' node.
-	(Installation): New node.
-	(Acknowledgments): Add new node.
-	(Top): Add `Acknowledgments'.
-	(Examples): Add information about installed examples.
-
-	* doc/api-servers.texi (Servers): Add reference to `Messages' node.
-	* doc/api-messages.texi (Message Handling): Add reference to
-	`Parsing of Requests' node.
-	(Parsing of Requests): Improve documentation for request parsers.
-
-	* doc/guile-ssh.texi: Fix the top-level node of the documentation
-	so now it integrates nicely into Info system.
-
-	* doc/api-auth.texi, api-channels.texi, api-keys.texi,
-	api-servers.texi, api-sessions.texi, api-version.texi,
-	guile-ssh.texi: Improve.
-
-	* doc/api-sessions.texi (Sessions): Improve description of
-	`session-set!' procedure.
-	* doc/api-servers.texi (Servers): Improve description of
-	`server-set!' procedure.
-	* doc/version.texi: Update.
-
-	* src/server-func.c (set_option) [SSH_BIND_OPTIONS_LOG_VERBOSITY]:
-	Use symbols to represent log levels instead of numbers.  All
-	callers updated.
-	(set_sym_opt): New procedure.
-	* src/session-func.c: Move `log_verbosity' to `common.c' file.
-	* src/common.c, src/common.h: Update.
-	* examples/echo/server.scm (*default-log-verbosity*): Set to 'nolog.
-	* examples/ssshd.scm (*default-log-verbosity*): Likewise.
-	* NEWS: Update.
-
-	* tests/client-server.scm ("connect"): Update test to use symbols
-	for setting log levels.
-	* tests/server.scm ("server-set!, valid values"): Likewise.
-	("server-set!, invalid values"): Likewise.
-	("make-server"): Likewise.
-	("server-listen"): Likewise.
-	* tests/session.scm ("session-set!, valid values"): Likewise.
-	("session-set!, invalid values"): Update `log-verbosity' data set
-	for the test.
-
-	* src/session-func.c (set_option)[SSH_OPTIONS_LOG_VERBOSITY]: Use
-	symbols to represent log levels instead of numbers.  All callers
-	updated.
-	(set_sym_opt): New procedure.
-	* examples/echo/client.scm (main): Set log verbosity to `nolog'.
-	* examples/sssh.scm (main): Update.
-
-	* NEWS: Update.  Update format.  Use org-mode by default.  Add
-	copyright notice.
-
-2014-01-27  Artyom Poptsov  <poptsov.artyom@gmail.com>
-
-	Add documentation in Texinfo format.
-	* configure.ac: Add `doc/Makefile' to `AC_CONFIG_FILES'.
-	* Makefile.am (SUBDIRS): Add `doc' directory.
-	* doc/Makefile.am: New file.
-	* doc/api-auth.texi, doc/api-channels.texi, doc/api-keys.texi,
-	doc/api-messages.texi, doc/api-servers.texi,
-	doc/api-sessions.texi, doc/api-version.texi, doc/fdl.texi,
-	doc/guile-ssh.texi, doc/indices.texi, doc/version.texi: New files.
-
-	* NEWS: Update.
-
-	* src/channel-func.c (guile_ssh_channel_get_stream): New procedure.
-	* src/channel.scm (channel-get-stream): Export.
-
-	* examples/echo/client.scm (main): Print MD5 sum if the server is
-	not known.
-
-	* tests/client-server.scm: New file.
-	* Makefile.am (SCM_TESTS): Add `client-server.scm' test.
-
-2014-01-26  Artyom Poptsov  <poptsov.artyom@gmail.com>
-
-	* tests/server.scm ("server-set!, invalid values", "make-server")
-	("server-listen"): New TCs.
-
-	* tests/session.scm ("comparison of sessions"): Fix a typo in TC
-	name.
-
-	* tests/server.scm ("server?", "comparison of servers"): New TCs.
-
-	* tests/.gitignore: New file.
-
-	Add some unit tests for Guile-SSH server API.
-	* tests/server.scm: New file.
-	* tests/dsakey, tests/rsakey: : New files.
-	* Makefile.am (SCM_TESTS): Add `server.scm' test.
-
-	* tests/session.scm ("session?"): New test case.
-	("comparsion of sessions"): Use one test case instead of two
-	separated TCs (equal?/not equal? test).
-	("session-set!, valid values"): Fix bug in TC: try all valid
-	values for each option, not only the first one.
-
-	* src/server-type.c (guile_ssh_is_server_p): New procedure.
-	(guile_ssh_server_close_x): Remove.
-
-	* src/server-type.h (guile_ssh_is_server_p): Export.
-	* src/server.scm (server?): Export.
-	* src/session-type.c (guile_ssh_is_session_p): New procedure.
-	* src/session-type.h (guile_ssh_is_session_p): Export.
-	* src/session.scm (session?): Export.
-	* NEWS: Update.
-
-	Add some unit tests.
-	* srfi/srfi-64.upstream.scm, srfi/srfi-64.scm: New files.
-	* tests/session.scm, tests/auth.scm: New files.
-	* Makefile.am (SCM_TESTS): New variable.
-	(TESTS): Likewise.
-	(TEST_EXTENSIONS): Likewise.
-	(AM_TESTS_ENVIRONMENT): Likewise.
-	(SCM_LOG_COMPILER): Likewise.
-	(AM_SCM_LOG_FLAGS): Likewise.
-	(tests): New target.
-	(CLEANFILES): Add .log-files produced by tests.
-
-2014-01-23  Artyom Poptsov  <poptsov.artyom@gmail.com>
-
-	* src/auth.h (guile_ssh_userauth_autopubkey_x): Export.
-
-	* NEWS: Update.
-
-	* src/key-func.c (guile_ssh_private_key_from_file): Rollback to
-	the previous version of the procedure (which doesn't accept a
-	passphrase as an argument) due to security considerations.  The
-	problem is that the passphrase provided by the user will float
-	around in (possibly swapped) memory unless it will be collected by
-	the GC.
-
-	Thanks to Ludovic Courtès <ludo@gnu.org> for pointing this out.
-
-	Instead the user must use either a SSH agent (with
-	`userauth-autopubkey!' procedure) or privide the passphrase
-	interactively (the user will be asked for the passphrase by the
-	underlying libssh procedure if the provided key is encrypted).
-
-	* src/auth.c (guile_ssh_userauth_autopubkey_x): Likewise.
-
-2014-01-22  Artyom Poptsov  <poptsov.artyom@gmail.com>
-
-	* src/channel-type.c: Set default write buffer size to 1 byte.
-	(ptob_close): Get size of the buffers from ptab entry.
-	(_ssh_channel_to_scm): Likewise.
-
-	* examples/echo/client.scm: Improve.
-
-	* examples/echo/server.scm (print-help): Update.
-	(main): Add `--port' option.  Print RSA/DSA key pathes and current
-	bind port on the start.
-
-	* src/channel-type.c (ptob_fill_input): Rename the argument.
-	Update comments.
-
-2014-01-20  Artyom Poptsov  <poptsov.artyom@gmail.com>
-
-	* examples/echo/server.scm (read-all): Fix a bug: return the first
-	read line if there is no more data to read.
-	* examples/echo/client.scm (read-all): Likewise.
-
-	* examples/echo/server.scm (print-help): New procedure.
-	(main): Handle command-line options.
-
-2014-01-19  Artyom Poptsov  <poptsov.artyom@gmail.com>
-
-	* src/message-func.c
-	(guile_ssh_message_channel_request_open_reply_accept): Fix a bug:
-	pass a `ssh_channel' instance to `_ssh_channel_to_scm' procedure
-	instead of pointer to the instance.
-
-2014-01-18  Artyom Poptsov  <poptsov.artyom@gmail.com>
-
-	* src/key-func.c: Update copyright dates.
-	(guile_ssh_private_key_from_file): Improve
-	assertion of passphrase.  Improve docstring and comments.
-
-	* src/auth.c, src/auth.scm: Update copyright dates.
-
-	* examples/sssh.scm (main): Use `userauth-autopubkey!' for
-	authentication.
-
-	* src/auth.c (guile_ssh_userauth_autopubkey_x): New procedure.
-	* src/auth.scm (userauth-autopubkey!): Export.
-
-2014-01-12  Artyom Poptsov  <poptsov.artyom@gmail.com>
-
-	* examples/sssh.scm (main): Ask the user for a passphrase.
-	* src/key-func.c (guile_ssh_private_key_from_file): Change
-	argument list: add optional argument `passphrase'.
-
-2014-01-11  Artyom Poptsov  <poptsov.artyom@gmail.com>
-
-	* examples/ssshd.scm (handle-channel): Use `read-all' instead of
-	`channel-read'.  Update.
-	(handle-request-exec): Use `display' instead of `channel-write'.
-	(shell-loop): Use `read-all' instead of `channel-read' and
-	`channel-poll'.   Use `display' instead of `channel-write'.
-	(main): Close a channel before disconnecting the session.
-	* examples/sssh.scm (read-all): New procedure.
-	(main): Use `read-all' instead of `read-line'.  Use `char-ready?'
-	instead of `channel-poll'.
-
-2014-01-07  Artyom Poptsov  <poptsov.artyom@gmail.com>
-
-	* TODO: Update.
-
-	* src/channel-type.c (ptob_input_waiting): Improve error checking.
-	(ptob_fill_input): Call `ssh_channel_poll' to update underlying
-	SSH channel state and check whether we have data to read or not.
-	Check if the channel is open.
-
-	* examples/echo/server.scm: Update comments.
-	(read-all): New procedure.
-	(main): Update.  Catch exceptions.  Use `write-line' instead of
-	`display'.
-	* examples/echo/client.scm: Update comments.
-	(read-all): New procedure.
-	(main): Update.  Use `char-ready?' instead of `channel-poll'.  Use
-	`write-line' instead of `display'.
-
-	* src/channel-func.c (guile_ssh_channel_open_session): Update
-	the documentation string.
-	* src/channel-type.c: Update comments.
-	* src/channel.scm: Likewise.
-
-	* src/channel-type.c (_ssh_channel_to_scm): Don't set
-	`SCM_BUFLINE' bit.
-	(ptob_fill_input, ptob_flush, ptob_close, print_channel): Remove
-	debug traces.
-	(ptob_fill_input): Return EOF on `SSH_AGAIN'.
-
-2014-01-06  Artyom Poptsov  <poptsov.artyom@gmail.com>
-
-	* src/channel-type.c (ptob_close): Free the underlying SSH
-	channel.
-	* src/channel.scm (free-channel!): Remove.
-	* src/channel-func.c (guile_ssh_channel_free): Remove.
-
-	* src/channel-func.c (guile_ssh_channel_set_stream_x): New
-	procedure.
-	* src/channel.scm: Remove unneeded procedures.
-	Export `channel-set-stream!'.
-
-	* src/channel-type.c (_ssh_channel_to_scm): Don't set `SCM_OPN'
-	bit on the newly created channel.
-	* src/channel-func.c (guile_ssh_channel_open_session): Set
-	`SCM_OPN' bit on the channel.
-	* src/message-func.c
-	(guile_ssh_message_channel_request_open_reply_accept): Likewise.
-
-	* src/channel-type.c (ptob_write): Improve error handling.  Add a
-	comment.  Remove debug information.
-	(ptob_input_waiting): Change `FUNC_NAME' string.
-
-	* src/channel-func.c (guile_ssh_channel_pool)
-	(guile_ssh_channel_close): Remove.
-	* src/channel-func.h: Likewise.
-
-	* src/channel-type.c (ptob_flush): Improve.
-	(ptob_close): Flush a port before closing its SSH channel.
-
-2014-01-05  Artyom Poptsov  <poptsov.artyom@gmail.com>
-
-	* src/channel-type.c (ptob_fill_input): Improve.
-
-2014-01-04  Artyom Poptsov  <poptsov.artyom@gmail.com>
-
-	* examples/echo/server.scm (main): Use `char-ready?' predicate
-	instead of the custom procedure `channel-poll'.
-
-	* src/channel-type.c (ptob_close): New procedure.
-	(print_channel): Don't try to get state of a channel if its port
-	is closed because it leads to segfaults.  Closed port means closed
-	channel.
-	(init_channel_type): Register `ptob_close' with
-	`scm_set_port_close'.
-	(ptob_input_waiting): Call `ssh_channel_poll'.
-	(init_channel_type): Register callback with
-	`scm_set_port_input_waiting' procedure.
-
-	* examples/echo/client.scm (main): Call `close' on a channel.
-	* examples/echo/server.scm (main): Likewise.
-
-2014-01-02  Artyom Poptsov  <poptsov.artyom@gmail.com>
-
-	Use Guile port API to implement Guile-SSH channels.
-	* src/channel-func.c (guile_ssh_channel_read)
-	(guile_ssh_channel_write): Remove.
-	* src/channel-func.h (guile_ssh_channel_read): Remove.
-	* src/channel-type.c (ptob_fill_input, ptob_write, ptob_flush)
-	(ptob_input_waiting, _ssh_channel_to_scm): New procedures.
-	(guile_ssh_make_channel): Use `_ssh_channel_to_scm'.
-	(_scm_to_ssh_channel): Use `SCM_STREAM' macro.
-	(init_channel_type): Register Guile port callbacks.
-	* src/channel-type.h (_ssh_channel_to_scm): Export.
-	* src/channel.scm (channel-read, channel-write): Remove.
-	* src/message-func.c
-	(guile_ssh_message_channel_request_open_reply_accept): Use
-	`_ssh_channel_to_scm'.
-	* examples/echo: Add to the repository.
-	* examples/Makefile.am: Add echo server/client example.
-	* examples/README: Update.
-	* examples/sssh.scm: Update.
-	* README: Update.
-
-2013-11-26  Artyom Poptsov  <poptsov.artyom@gmail.com>
-
-	* configure.ac, NEWS: Bump version to 0.4.0
-
-2013-11-25  Artyom Poptsov  <poptsov.artyom@gmail.com>
-
-	* examples/ssshd.scm (handle-req-channel): Handle
-	`channel-request-env'.
-	(main): Improve handling of `request-channel'.
-	Print path to a key and the port number on the start.
-
-2013-11-23  Artyom Poptsov  <poptsov.artyom@gmail.com>
-
-	* src/base64.c (bin_to_base64): Change type of the second argument
-	to int to prevent an infinite loop due to wrapping of the size_t
-	value.
-	* src/base64.h: Update.
-	* src/key-func.c (guile_ssh_public_key_to_string): Change type of
-	`key_len'.  Rename the argument.  Update comments.
-	* NEWS: Update.
-
-	* examples/sssh.scm (*option-spec*): Add `ssh-debug' switch.
-
-	* README: Update.
-
-	* examples/Makefile.am (dist_examples_DATA): Add missed
-	`ssshd.scm'.
-	(AM_CFLAGS): Remove.
-
-2013-11-22  Artyom Poptsov  <poptsov.artyom@gmail.com>
-
-	* NEWS: Update.
-
-	* src/channel-func.h: Add `guile_ssh_set_set_pty_size_x'.
-	* src/channel-func.c (guile_ssh_channel_set_pty_size_x): New
-	procedure.
-	* src/channel.scm: Export `channel-set-pty-size!'.
-
-2013-11-21  Artyom Poptsov  <poptsov.artyom@gmail.com>
-
-	* src/message-type.c (print_message): New procedure.
-	(init_message_type): Set the printer procedure for the smob.
-	* NEWS: Update.
-
-2013-11-20  Artyom Poptsov  <poptsov.artyom@gmail.com>
-
-	* build_aux/: Rename to `build-aux'.  Configuration files are
-	updated.
-	* configure.ac: Update.
-	* Makefile.am: Update.
-
-	* src/session-type.c (PRINT_DEBUG): Remove the macro.
-
-2013-11-19  Artyom Poptsov  <poptsov.artyom@gmail.com>
-
-	* src/channel-func.c (guile_ssh_channel_request_pty)
-	(guile_ssh_channel_request_shell): New procedures.
-	* src/channel.scm: Export `channel-request-pty' and
-	`channel-request-shell'.
-
-	* TODO, README, AUTHORS: Update.
-	* NEWS: Update.  Fix a typo.
-
-2013-11-18  Artyom Poptsov  <poptsov.artyom@gmail.com>
-
-	* src/channel-func.c (guile_ssh_channel_read): Fix a memory
-	freeing error: use `scm_from_locale_string' instead of
-	`scm_take_locale_string', call `scm_gc_free' on allocated buffer.
-	Improve error handling.  Add comments.
-
-	* examples/sssh.scm (main): Separate libssh debug and the program
-	debug mode.  Print SSH channels.
-
-	* src/channel-type.c (print_channel): New procedure.
-	(init_channel_type): Set the printer procedure for the smob.
-	* NEWS: Update.
-
-2013-11-17  Artyom Poptsov  <poptsov.artyom@gmail.com>
-
-	* TODO: Update.
-
-2013-11-16  Artyom Poptsov  <poptsov.artyom@gmail.com>
-
-	* m4/Makefile.am, m4/guile.m4, m4/lib-link.m4: New files.
-	* Makefile.am: Add "build_aux" and "m4" to `SUBDIRS'.
-	* configure.ac: Use `AC_CONFIG_MACRO_DIR' to set m4 dir.
-	Add "m4/Makefile" to `AC_CONFIG_FILES'.
-
-	* Makefile.am (ACLOCAL_AMFLAGS): Set variable.
-	* src/Makefile.am (AM_CFLAGS): Remove.
-	(libguile_ssh_la_CPPFLAGS, snarfcppopts): Add `GUILE_CFLAGS'.
-
-	* INSTALL: Update.
-
-	* build_aux/Makefile.am: New file.
-	* configure.ac: Store auxiliary build files in `build_aux'
-	directory.  Add "build_aux/Makefile" to `AC_CONFIG_FILES'.
-
-2013-11-09  Artyom Poptsov  <poptsov.artyom@gmail.com>
-
-	* configure.ac: Add check for Guile-2.0.
-
-2013-11-08  Artyom Poptsov  <poptsov.artyom@gmail.com>
-
-	* configure.ac: Use AC_COPYRIGHT to store copyright information.
-
-2013-11-06  Artyom Poptsov  <poptsov.artyom@gmail.com>
-
-	* configure.ac: Use `PKG_CHECK_MODULES' macro instead of
-	`AC_SEARCH_LIBS' to check if the needed version of libssh is
-	installed.
-
-2013-11-03  Artyom Poptsov  <poptsov.artyom@gmail.com>
-
-	* src/session-func.c (guile_ssh_session_set): Use
-	`_scm_to_ssh_const'.  Throw guile-ssh-error on error.  Make return
-	value undefined.
-
-	* NEWS, TODO: Update.
-
-	Move common procedures for converting SCM values to SSH contants
-	and vice versa to common.c file.
-	* src/common.c, src/common.h: New files.
-	* src/message-func.c (_ssh_const_to_scm): Remove.
-	* src/server-func.c (guile_ssh_server_set_x): Use `_scm_to_ssh_const'.
-	* src/Makefile.am (libguile_ssh_la_SOURCES): Add common.{c,h}.
-
-	* src/message.scm (message-reply-success): New procedure.
-	* examples/ssshd.scm (handle-req-auth, handle-req-channel, main):
-	Use `message-reply-success'.
-
-	* examples/ssshd.scm (handle-req-auth): Handle public key state.
-
-	* src/message.scm (message-auth-reply-public-key-success): Rename
-	to `message-auth-reply-public-key-ok'.
-	* src/message-func.c
-	(guile_ssh_message_auth_reply_public_key_success): Rename to
-	`guile_ssh_message_auth_reply_public_key_ok'.
-
-2013-11-02  Artyom Poptsov  <poptsov.artyom@gmail.com>
-
-	* src/message.scm (auth-req:pubkey-state): New procedure.
-	* src/message-func.c (get_auth_req): Store public key state in the
-	vector.
-
-	* examples/ssshd.scm: Add to the repository.
-	* examples/README: Update.
-
-	* src/server-func.c (guile_ssh_server_listen_x): Rename to
-	`guile_ssh_server_listen'.
-	* server.scm (server-listen!): Rename to `server-listen'.
-
-	Fix a error with double free of memory.  The problem was that SSH
-	keys are usually freed along with the object that contains them.
-	For example, if a key is gotten from a SSH session it will be
-	freed along with the session.  Not if we try to free the memory
-	taken by the key then we get "double free" error.  To prevent it
-	the new field in the key smob structure is introduced to track who
-	is responsible for freeing the key.
-	* src/key-type.h (key_data): Add "is_to_be_freed" field.
-	* src/key-type.c (free_key_smob): Check if the key must be freed.
-	* src/key-func.c (guile_ssh_private_key_from_file)
-	(guile_ssh_public_key_from_private_key)
-	(guile_ssh_public_key_from_file): Set "is_to_be_freed" field for
-	the key.
-	* src/message-func.c (get_auth_req): Mark a key that it must not
-	be freed by GC.
-
-2013-10-28  Artyom Poptsov  <poptsov.artyom@gmail.com>
-
-	* src/key-type.c (free_key_smob): Fix warnings.
-	* src/key-func.c (guile_ssh_public_key_to_string): Likewise.
-
-	* src/key-type.c (free_key_smob): Use `publickey_free' instead of
-	`ssh_key_free'.
-
-	* Makefile.am (SUBDIRS): Add examples/
-	* configure.ac: Add examples/Makefile
-	* examples/: Add to the repository.
-
-	* src/server.scm (server-set-message-callback!): Remove.
-	* src/server-func.c (callback)
-	(guile_ssh_server_set_message_callback_x): Remove.
-
-2013-10-27  Artyom Poptsov  <poptsov.artyom@gmail.com>
-
-	* src/message-func.c: Update comments.  Re-organize order of
-	procedures.
-	(get_service_req, get_channel_open_req): New procedures.
-	(guile_ssh_message_get_req): Handle SSH_REQUEST_SERVICE and
-	SSH_REQUEST_CHANNEL_OPEN.
-
-	* src/message.scm (service-req:service, channel-open-req:orig)
-	(channel-open-req:orig-port, channel-open-req:dest)
-	(channel-open-req:dest-port): New procedures.
-
-	* src/message-func.c (guile_ssh_message_service_reply_success)
-	(guile_ssh_message_auth_reply_success)
-	(guile_ssh_message_auth_reply_public_key_success)
-	(guile_ssh_message_channel_request_open_reply_accept): Add
-	description.
-
-2013-10-26  Artyom Poptsov  <poptsov.artyom@gmail.com>
-
-	* src/message-func.c (guile_ssh_message_service_reply_success):
-	New procedure.
-	* src/message.scm: Add commentary.
-	(message-service-reply-success): Export.
-
-2013-10-20  Artyom Poptsov  <poptsov.artyom@gmail.com>
-
-	* src/message.scm (exec-req:cmd): Export.
-
-2013-10-19  Artyom Poptsov  <poptsov.artyom@gmail.com>
-
-	* src/message.scm: Unify way of getting information from requests.
-	(auth-req:user, auth-req:password, auth-req:pubkey, pty-req:term)
-	(pty-req:width, pty-req:height, pty-req:pxwidth)
-	(pty-req:pxheight, env-req:name, env-req:value, exec-req:cmd)
-	(global-req:addr, global-req:port): New procedures.
-	* src/message-func.c (get_auth_req, get_pty_req, get_env_req)
-	(get_exec_req, get_global_req, guile_ssh_message_get_req): New
-	procedures.
-	(guile_ssh_message_auth_get_user)
-	(guile_ssh_message_auth_get_password)
-	(guile_ssh_message_auth_get_public_key)
-	(guile_ssh_message_exec_get_command): Remove.
-
-	* src/message-func.c (_scm_member_p): New procedure.
-	(guile_ssh_message_auth_set_methods_x): Improve.
-
-	Improve printing of SSH keys.
-	* src/key-type.c (print_key): New procedure.
-	(init_key_type): Register the callback for printing.
-	(guile_ssh_key_get_type): Use `ssh_privatekey_type' instead of
-	`ssh_key_type'.
-
-2013-10-17  Artyom Poptsov  <poptsov.artyom@gmail.com>
-
-	* src/message-func.c (guile_ssh_message_exec_get_command): New
-	procedure.
-	* src/message.scm (message-exec-get-command): Export.
-
-2013-10-10  Artyom Poptsov  <poptsov.artyom@gmail.com>
-
-	* src/server-func.c: Fix a comment.
-	(guile_ssh_server_listen_x): Fix a typo.
-
-	Unificate the way of server configuration: use `server-set!' to set
-	server to the blocking/nonblocking mode.
-	* src/server-func.c (set_option): Handle 'blocking-mode
-	(guile_ssh_server_set_blocking_x): Remove procedure.
-
-	* src/server.scm (server-set-blocking!): Remove procedure.
-	(make-server): Handle "blocking-mode" keyword.
-
-	* src/server-func.c (set_option): Don't use TYPE macro.
-	(TYPE): Remove the macro.
-	(set_blocking_mode): New procedure.
-
-2013-09-29  Artyom Poptsov  <poptsov.artyom@gmail.com>
-
-	* src/message-func.c (guile_ssh_message_auth_get_password): Return
-	a password as a string instead of a symbol.
-
-2013-09-26  Artyom Poptsov  <poptsov.artyom@gmail.com>
-
-	* src/server-type.c (guile_ssh_make_server): Change Scheme name to
-	`%make-server'.
-	* src/server.scm (make-server): New procedure.
-
-2013-09-25  Artyom Poptsov  <poptsov.artyom@gmail.com>
-
-	* src/session-func.c (guile_ssh_connect): Rename to
-	`guile_ssh_connect_x'.  Throw an exception on error.
-	(guile_ssh_authenticate_server): Throw an exception on error.
-
-	* src/session-func.h: Add `guile_ssh_connect_x'.  Add
-	`guile_ssh_authenticate_server'.
-
-	* src/session-type.c (guile_ssh_make_session): Change Scheme name
-	to `%make-session'.
-	* src/session.scm (make-session): New procedure.
-
-2013-09-24  Artyom Poptsov  <poptsov.artyom@gmail.com>
-
-	* src/message-func.c (guile_ssh_message_reply_default)
-	(guile_ssh_message_auth_reply_success)
-	(guile_ssh_message_auth_reply_public_key_success)
-	(guile_ssh_message_channel_request_reply_success)
-	(guile_ssh_message_auth_set_methods_x): Throw an exception on
-	error.  Make return value undefined.  Change the description.
-	* src/server-func.c (guile_ssh_server_set_x)
-	(guile_ssh_server_listen_x, guile_ssh_server_handle_key_exchange):
-	Likewise.
-
-	* src/session-func.c (guile_ssh_write_known_host): Throw an
-	exception on error.  Make return value undefined.
-	* src/channel-func.c (guile_ssh_channel_open_session)
-	(guile_ssh_channel_request_exec, guile_ssh_channel_request_env)
-	(guile_ssh_channel_close): Likewise.
-
-2013-09-22  Artyom Poptsov  <poptsov.artyom@gmail.com>
-
-	* src/server-func.c (guile_ssh_server_accept_x): Rename to
-	`guile_ssh_server_accept'.  Change Scheme name to `server-accept'.
-	Change the function so it has no side effects.
-	(guile_ssh_server_listen): Rename to `guile_ssh_server_listen_x'
-	because of side effects.  Change Scheme name to `server-listen!'.
-
-	* src/server-func.h: Update.
-	* src/server.scm: Export `server-accept'.  Rename `server-listen'
-	to `server-listen!'.
-
-	* src/message-func.c
-	(guile_ssh_message_channel_request_reply_success): New procedure.
-	* src/message.scm (message-channel-request-reply-success): Export.
-
-	* src/session-func.c (guile_ssh_write_known_host): Fix the wrong
-	Scheme name: rename to `write-known-host!'.
-	* src/session.scm: Likewise.
-
-2013-09-21  Artyom Poptsov  <poptsov.artyom@gmail.com>
-
-	* src/channel-func.c (guile_ssh_channel_write): New procedure.
-	* src/channel.scm: Likewise.
-
-	* NEWS: Update.
-
-	* src/session-func.c (session_options): Don't use TYPE macro to
-	get names of SSH constants.
-	(set_option): Likewise.
-	(TYPE): Remove the macro.
-
-	* src/auth.c, src/auth.scm, src/channel-func.c,
-	src/channel-type.c, src/channel.scm, src/key-func.c,
-	src/key-type.c, src/key.scm, src/session-func.c,
-	src/session-type.c, src/session.scm, src/version.c,
-	src/version.scm, src/message-func.c, src/message-type.c,
-	src/message.scm, src/server-func.c, src/server-type.c,
-	src/server.scm: Remove "ssh:" prefix from functions names.  Update
-	comments.
-
-	Implement the SSH message type.
-	* src/Makefile.am: Add message* files.
-	* src/server-func.c (guile_ssh_server_set_message_callback_x)
-	(guile_ssh_server_message_get, callback): New procedures.
-	* src/server.scm (ssh:server-set-message-callback!)
-	(ssh:server-message-get): Export.
-	* src/message-func.c, src/message-func.h, src/message-main.c,
-	src/message-type.c, src/message-type.h, src/message.scm: New
-	files.
-
-2013-08-28  Artyom Poptsov  <poptsov.artyom@gmail.com>
-
-	Implement the basic server functionality.
-	* src/server-func.c, src/server-func.h, src/server-main.c,
-	src/server-type.c, src/server-type.h, src/server.scm: New files.
-	* src/Makefile.am: Add server related sources.
-
-2013-08-26  Artyom Poptsov  <poptsov.artyom@gmail.com>
-
-	* src/session-func.c: Use a short macro for getting long SSH
-	options names.
-	(TYPE): New macro.
-	(set_option): Use TEST macro.
-
-2013-08-25  Artyom Poptsov  <poptsov.artyom@gmail.com>
-
-	Use the Guile magic snarfer to make guile_ssh_* functions visible
-	to the Scheme world.  Use functions names as they seen from Scheme
-	instead of C names in type check macros.
-	* src/auth.c, src/channel-func.c, src/channel-type.c,
-	src/key-func.c, src/key-type.c, src/session-func.c,
-	src/session-type.c, src/version.c: Use snarfing macros.
-	* src/Makefile.am: Use guile-snarf to generate needed files.  Fix
-	some comments.
-	* configure.ac: Use AM_SILENT_RULES.
-	* .gitignore: Ignore files produced by the magic snarfer.
-
-2013-07-29  Artyom Poptsov  <poptsov.artyom@gmail.com>
-
-	* src/channel-func.c (guile_ssh_channel_read): Fix memory
-	corruption during freeing of the allocated memory.  Initialize
-	allocated memory with zeroes.  Don't use dynwind.
-	* NEWS: Update.
-
-2013-07-20  Artyom Poptsov  <poptsov.artyom@gmail.com>
-
-	* NEWS: Update.
-
-2013-07-19  Artyom Poptsov  <poptsov.artyom@gmail.com>
-
-	* src/session-func.c: Fix a typo in the option symbol:
-	'strcthostkeycheck -> 'stricthostkeycheck
-	(set_bool_opt): Fix the assertion for the third argument: expect
-	a boolean value instead of an integer value.
-
-2013-07-14  Artyom Poptsov  <poptsov.artyom@gmail.com>
-
-	* configure.ac, NEWS: Bump version to 0.3.1
-
-	Fix several bugs.
-	* src/threads.c, src/threads.h: Fix a bug with variable
-	initialization: use constant value to initialize SSH threads
-	state.
-	* src/Makefile.am (libguile_ssh_la_SOURCES): Add missed files.
-	(libguile_ssh_la_LDFLAGS): Add missed flags.
-
-	* src/channel-type.c (guile_ssh_make_channel): Cleanup the code.
-
-	* README: Add info about dependencies.
-	* TODO: Update.
-
-	Make the library thread-safe.
-	* src/channel-main.c (init_channel): Initialize threads.
-	* src/key-main.c (init_key): Likewise.
-	* src/session-main.c (init_session): Likewise.
-	* src/threads.c, src/threads.c: New files.
-
-2013-07-13  Artyom Poptsov  <poptsov.artyom@gmail.com>
-
-	Use a simpler method to GC'ing of SSH channels.  The idea is that
-	we don't have to free resources allocated by a channel during its
-	GC'ing, because these resources will be freed anyway when the
-	related SSH session is GC'ed.  However, to be able to control
-	allocating of resources more precisely, introduce new procedure
-	ssh:free-channel! that can be used for freeing resources allocated
-	by a channel.
-	* src/channel-func.c (guile_ssh_channel_free): New procedure.
-	(init_channel_func): Add ssh:free-channel!
-	* src/channel-type.c (free_channel): Don't free channel resourses.
-	(guile_ssh_make_channel): Remove extra code.
-	* src/channel-type.h: Remove the extra field from channel_data.
-	* src/channel.scm: Add ssh:free-channel!
-	* src/session-type.c (free_session): Remove extra code.
-
-	* configure.ac, NEWS: Bump version to 0.3
-
-	Implement equalp callbacks for smobs.
-	* src/channel-type.c (equalp_channel): New procedure.
-	(init_channel_type): Register the equalp callback.
-	* src/key-type.c (equalp_key): New procedure.
-	(init_key_type): Register the equalp callback.
-	* src/session-type.c (equalp_session): New procedure.
-	(init_session_type): Register the equalp callback.
-
-	* src/session-type.c (_scm_to_ssh_session): New procedure.
-	(free_session): Use _scm_to_ssh_session.
-	* src/session-type.h: (_scm_to_ssh_session): New procedure.
-	* src/key-type.c (free_key_smob, guile_ssh_key_get_type): Use
-	_scm_to_ssh_key to get smob data.
-	(guile_ssh_is_public_key_p): Likewise.  Use _public_key_p to check
-	the key type.
-	(guile_ssh_is_private_key_p): Use _scm_to_ssh_key.  Use
-	_private_key_p to check the key type.
-	(_scm_to_ssh_key, _private_key_p, _public_key_p): New procedures.
-	* src/key-type.h (_scm_to_ssh_key, _private_key_p, _public_key_p):
-	New procedures.
-	* src/channel-type.c (_scm_to_ssh_channel): New procedure.
-	(guile_ssh_make_channel): Use _scm_to_ssh_session.
-	* src/channel-type.h (_scm_to_ssh_channel): New procedure.
-	* src/auth.c (guile_ssh_userauth_pubkey)
-	(guile_ssh_userauth_password, guile_ssh_userauth_none)
-	(guile_ssh_userauth_get_list): Use _scm_to_* to get smob data and
-	predicates related so corresponding types to check their types.
-	Clean up the code.
-	* src/session-func.c (guile_ssh_blocking_flush)
-	(guile_ssh_session_set, guile_ssh_connect, guile_ssh_disconnect)
-	(guile_ssh_get_protocol_version, guile_ssh_get_error)
-	(guile_ssh_authenticate_server, guile_ssh_get_public_key_hash)
-	(guile_ssh_write_known_host, guile_ssh_is_connected_p): Use
-	_scm_to_ssh_session.
-	* src/key-func.c (guile_ssh_public_key_to_string)
-	(guile_ssh_private_key_from_file)
-	(guile_ssh_public_key_from_private_key)
-	(guile_ssh_public_key_from_file): Use _scm_to_ssh_key to get smob
-	data.  Use _private_key_p and _public_key_p predicates to check
-	smob type.
-	* src/channel-func.c (guile_ssh_channel_open_session)
-	(guile_ssh_channel_request_exec, guile_ssh_channel_request_env)
-	(guile_ssh_channel_pool, guile_ssh_channel_read)
-	(guile_ssh_channel_close, guile_ssh_channel_is_open_p)
-	(guile_ssh_channel_is_eof_p): Use _scm_to_ssh_channel.
-
-	* src/channel-func.c (guile_ssh_channel_close): Fix return value:
-	return SCM_BOOL_T if channel is closed successfully, SCM_BOOL_F
-	otherwise.
-
-	Fix GC'ing of SSH objects: the program doesn't crashes anymore
-	during GC'ing of channels and keys.
-	* src/session-type.c (free_session): Mark all related channels as
-	freed.
-	(guile_ssh_make_session): Initialize the channels array.
-	* src/key-type.c (mark_key_smob): Fix smob marking.
-	* src/channel-type.c (free_channel): Check if the channel has been
-	already freed along with the related SSH session.
-	(guile_ssh_make_channel): Store the reference to the channel in
-	the array of channels related to the SSH session.
-	* src/channel-type.h: Add is_channel_alive field to channel_data.
-	* TODO: Add to the repository.
-
-2013-06-23  Artyom Poptsov  <poptsov.artyom@gmail.com>
-
-	* src/key-type.h: Improve storing of public keys represented as a
-	SSH string -- store the key type along with the key itself.
-	* src/key-func.c (guile_ssh_public_key_from_file): Likewise.
-	(public_key_to_ssh_string): Update.
-	* src/key-type.c (guile_ssh_key_get_type): New function.
-	(scm_from_ssh_key_type): New static function.
-	(free_key_smob): Update.
-	(init_key_type): Define ssh:get-key-type.
-	* src/key.scm: Export ssh:get-key-type.
-
-2013-06-16  Artyom Poptsov  <poptsov.artyom@gmail.com>
-
-	* src/auth.c (guile_ssh_userauth_get_list): Fix a bug with wrong
-	scm_append call during making the list.
-
-	Implement ssh:userauth-get-list that returns a list of available
-	authentication methods for a given SSH session.
-	* src/auth.c (guile_ssh_userauth_get_list): New function.
-	(init_auth_func): Define ssh:userauth-get-list.
-
-	* src/auth.h: Likewise.
-	* src/auth.scm: Add ssh:userauth-get-list.
-
-2013-06-15  Artyom Poptsov  <poptsov.artyom@gmail.com>
-
-	* src/key-func.c: Fix a comment.
-
-	Improve working with public keys.  Because some libssh functions
-	working with public keys represented as a ssh_string instead of a
-	ssh_public_key, we try to hide this peculiarity so all kinds of
-	keys are look like a key_smob from the Scheme perspective.
-	* src/key-type.h: Add ssh_public_key_str to key_data struct.
-	* src/key-type.c (free_key_smob): Handle public keys that
-	represented by a ssh_string.
-	(guile_ssh_is_public_key_p): Likewise.
-	* src/key-func.c (public_key_to_ssh_string): New function.
-	(guile_ssh_public_key_to_string): Fix converting a public key.
-	(guile_ssh_public_key_from_file): Make it work.
-
-	* src/key-func.h: Add public_key_to_ssh_string.
-	* src/Makefile.am: Add base64.c
-	* src/base64.c, src/base64.h: New files.
-
-2013-06-08  Artyom Poptsov  <poptsov.artyom@gmail.com>
-
-	* src/channel-func.c: Include error.h
-	(guile_ssh_channel_read): Initialize obtained_data with
-	SCM_BOOL_F
-	* src/auth.c: Include error.h
-	(guile_ssh_userauth_pubkey): Initialize strings with null.
-
-	* src/session-func.c (guile_ssh_connect)
-	(guile_ssh_blocking_flush): Return 'error by default.
-
-	* src/session-func.c (set_uint32_opt): Fix wrong variable
-	assignment.
-
-	* src/Makefile.am (AM_LDFLAGS): Fix flags.
-	(AM_CFLAGS): Likewise.  Add "-Wall" and "-g" flags.
-
-	* src/key-func.c (guile_ssh_public_key_to_string): Fix SCM_ASSERT
-	call.
-
-2013-05-26  Artyom Poptsov  <poptsov.artyom@gmail.com>
-
-	* src/channel-func.c (guile_ssh_channel_read): Fix call of
-	undefined function.
-	* src/key-func.c (guile_ssh_private_key_from_file): Likewise.
-	Improve error handling.
-
-2013-05-25  Artyom Poptsov  <poptsov.artyom@gmail.com>
-
-	* configure.ac, NEWS: Bump version to 0.2
-
-	* src/channel-func.c (guile_ssh_channel_is_eof_p)
-	(guile_ssh_channel_is_open_p, guile_ssh_channel_close)
-	(guile_ssh_channel_read, guile_ssh_channel_pool)
-	(guile_ssh_channel_request_env, guile_ssh_channel_request_exec)
-	(guile_ssh_channel_open_session): Add check for smob type.
-
-	* src/auth.c: Fix comment.
-	* src/key-func.c: Add comments.
-
-	* src/auth.h, src/channel-func.h, src/channel-type.h, src/error.h,
-	src/key-func.h, src/key-type.h, src/session-func.h,
-	src/session-type.h: Mark prototypes as external functions.
-	Simplify SCM functions arg list.
-
-2013-05-24  Artyom Poptsov  <poptsov.artyom@gmail.com>
-
-	* src/auth.c (guile_ssh_userauth_none): New function.
-	(ssh_auth_result_to_symbol): New static function.
-	(guile_ssh_userauth_pubkey): Use ssh_auth_result_to_symbol to
-	convert auth result to a Scheme symbol.
-	(guile_ssh_userauth_password): Likewise.
-	* src/auth.scm: Export ssh:userauth-none!
-
-	* src/session-func.c: Add comments.
-	(set_option): Implement missed options.
-	(set_port_opt): New static function.
-
-2013-05-19  Artyom Poptsov  <poptsov.artyom@gmail.com>
-
-	* src/session.scm: Export ssh:get-error
-
-	* src/session-func.c (set_uint64_opt): Remove extra semicolon.
-
-	* .gitignore: Update.
-
-	* src/session-type.c (guile_ssh_make_session): Return SCM_BOOL_F
-	on error.
-
-	* Clean up the code.  Fix coding style.
-
-	* src/auth.scm: Fix comments.
-
-	* Improve the library.
-	Quite stable version, but some functions are not implemented yet.
-
-2013-05-12  Artyom Poptsov  <poptsov.artyom@gmail.com>
-
-	* src/ssh-error.c: Include libguile.h
-
-	* src/session.c (guile_ssh_blocking_flush): Fix a misspelled
-	function name: scm_blockign_flush -> ssh_blocking_flush
-	* src/channel.c (guile_ssh_channel_poll): Fix a misspelled
-	function name: scm_is_boolean -> scm_is_bool
-	(guile_ssh_channel_read): Likewise.  Fix variable names.
-
-	* COPYING, INSTALL, NEWS: Add to the repository.
-
-	* AUTHORS: Add to the repository.
-
-	* README: Add to the repository.
-
-	* src/Makefile.am: Include Scheme files in the distribution.
-=======
-If not, see the Git commit log at <https://github.com/artyom-poptsov/guile-ssh>.
->>>>>>> f88d4594
+If not, see the Git commit log at <https://github.com/artyom-poptsov/guile-ssh>.