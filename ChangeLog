<<<<<<< HEAD
2014-01-27  Artyom Poptsov  <poptsov.artyom@gmail.com>

	* tests/client-server.scm: New file.
	* Makefile.am (SCM_TESTS): Add `client-server.scm' test.
=======
2014-01-28  Artyom Poptsov  <poptsov.artyom@gmail.com>

	* NEWS: Update format.  Use org-mode by default.  Add copyright
	notice.

2014-01-27  Artyom Poptsov  <poptsov.artyom@gmail.com>

	* NEWS: Update.

	* src/channel-func.c (guile_ssh_channel_get_stream): New procedure.
	* src/channel.scm (channel-get-stream): Export.

	* examples/echo/client.scm (main): Print MD5 sum if the server is
	not known.
>>>>>>> 3975ff84

2014-01-26  Artyom Poptsov  <poptsov.artyom@gmail.com>

	* tests/server.scm ("server-set!, invalid values", "make-server")
	("server-listen"): New TCs.

	* tests/session.scm ("comparison of sessions"): Fix a typo in TC
	name.

	* tests/server.scm ("server?", "comparison of servers"): New TCs.

	* tests/.gitignore: New file.

	Add some unit tests for Guile-SSH server API.
	* tests/server.scm: New file.
	* tests/dsakey, tests/rsakey: : New files.
	* Makefile.am (SCM_TESTS): Add `server.scm' test.

	* tests/session.scm ("session?"): New test case.
	("comparsion of sessions"): Use one test case instead of two
	separated TCs (equal?/not equal? test).
	("session-set!, valid values"): Fix bug in TC: try all valid
	values for each option, not only the first one.

	* src/server-type.c (guile_ssh_is_server_p): New procedure.
	(guile_ssh_server_close_x): Remove.

	* src/server-type.h (guile_ssh_is_server_p): Export.
	* src/server.scm (server?): Export.
	* src/session-type.c (guile_ssh_is_session_p): New procedure.
	* src/session-type.h (guile_ssh_is_session_p): Export.
	* src/session.scm (session?): Export.
	* NEWS: Update.

	Add some unit tests.
	* srfi/srfi-64.upstream.scm, srfi/srfi-64.scm: New files.
	* tests/session.scm, tests/auth.scm: New files.
	* Makefile.am (SCM_TESTS): New variable.
	(TESTS): Likewise.
	(TEST_EXTENSIONS): Likewise.
	(AM_TESTS_ENVIRONMENT): Likewise.
	(SCM_LOG_COMPILER): Likewise.
	(AM_SCM_LOG_FLAGS): Likewise.
	(tests): New target.
	(CLEANFILES): Add .log-files produced by tests.

2014-01-23  Artyom Poptsov  <poptsov.artyom@gmail.com>

	* src/auth.h (guile_ssh_userauth_autopubkey_x): Export.

	* NEWS: Update.

	* src/key-func.c (guile_ssh_private_key_from_file): Rollback to
	the previous version of the procedure (which doesn't accept a
	passphrase as an argument) due to security considerations.  The
	problem is that the passphrase provided by the user will float
	around in (possibly swapped) memory unless it will be collected by
	the GC.

	Thanks to Ludovic Courtès <ludo@gnu.org> for pointing this out.

	Instead the user must use either a SSH agent (with
	`userauth-autopubkey!' procedure) or privide the passphrase
	interactively (the user will be asked for the passphrase by the
	underlying libssh procedure if the provided key is encrypted).

	* src/auth.c (guile_ssh_userauth_autopubkey_x): Likewise.

2014-01-22  Artyom Poptsov  <poptsov.artyom@gmail.com>

	* src/channel-type.c: Set default write buffer size to 1 byte.
	(ptob_close): Get size of the buffers from ptab entry.
	(_ssh_channel_to_scm): Likewise.

	* examples/echo/client.scm: Improve.

	* examples/echo/server.scm (print-help): Update.
	(main): Add `--port' option.  Print RSA/DSA key pathes and current
	bind port on the start.

	* src/channel-type.c (ptob_fill_input): Rename the argument.
	Update comments.

2014-01-20  Artyom Poptsov  <poptsov.artyom@gmail.com>

	* examples/echo/server.scm (read-all): Fix a bug: return the first
	read line if there is no more data to read.
	* examples/echo/client.scm (read-all): Likewise.

	* examples/echo/server.scm (print-help): New procedure.
	(main): Handle command-line options.

2014-01-19  Artyom Poptsov  <poptsov.artyom@gmail.com>

	* src/message-func.c
	(guile_ssh_message_channel_request_open_reply_accept): Fix a bug:
	pass a `ssh_channel' instance to `_ssh_channel_to_scm' procedure
	instead of pointer to the instance.

2014-01-18  Artyom Poptsov  <poptsov.artyom@gmail.com>

	* src/key-func.c: Update copyright dates.
	(guile_ssh_private_key_from_file): Improve
	assertion of passphrase.  Improve docstring and comments.

	* src/auth.c, src/auth.scm: Update copyright dates.

	* examples/sssh.scm (main): Use `userauth-autopubkey!' for
	authentication.

	* src/auth.c (guile_ssh_userauth_autopubkey_x): New procedure.
	* src/auth.scm (userauth-autopubkey!): Export.

2014-01-12  Artyom Poptsov  <poptsov.artyom@gmail.com>

	* examples/sssh.scm (main): Ask the user for a passphrase.
	* src/key-func.c (guile_ssh_private_key_from_file): Change
	argument list: add optional argument `passphrase'.

2014-01-11  Artyom Poptsov  <poptsov.artyom@gmail.com>

	* examples/ssshd.scm (handle-channel): Use `read-all' instead of
	`channel-read'.  Update.
	(handle-request-exec): Use `display' instead of `channel-write'.
	(shell-loop): Use `read-all' instead of `channel-read' and
	`channel-poll'.   Use `display' instead of `channel-write'.
	(main): Close a channel before disconnecting the session.
	* examples/sssh.scm (read-all): New procedure.
	(main): Use `read-all' instead of `read-line'.  Use `char-ready?'
	instead of `channel-poll'.

2014-01-07  Artyom Poptsov  <poptsov.artyom@gmail.com>

	* TODO: Update.

	* src/channel-type.c (ptob_input_waiting): Improve error checking.
	(ptob_fill_input): Call `ssh_channel_poll' to update underlying
	SSH channel state and check whether we have data to read or not.
	Check if the channel is open.

	* examples/echo/server.scm: Update comments.
	(read-all): New procedure.
	(main): Update.  Catch exceptions.  Use `write-line' instead of
	`display'.
	* examples/echo/client.scm: Update comments.
	(read-all): New procedure.
	(main): Update.  Use `char-ready?' instead of `channel-poll'.  Use
	`write-line' instead of `display'.

	* src/channel-func.c (guile_ssh_channel_open_session): Update
	the documentation string.
	* src/channel-type.c: Update comments.
	* src/channel.scm: Likewise.

	* src/channel-type.c (_ssh_channel_to_scm): Don't set
	`SCM_BUFLINE' bit.
	(ptob_fill_input, ptob_flush, ptob_close, print_channel): Remove
	debug traces.
	(ptob_fill_input): Return EOF on `SSH_AGAIN'.

2014-01-06  Artyom Poptsov  <poptsov.artyom@gmail.com>

	* src/channel-type.c (ptob_close): Free the underlying SSH
	channel.
	* src/channel.scm (free-channel!): Remove.
	* src/channel-func.c (guile_ssh_channel_free): Remove.

	* src/channel-func.c (guile_ssh_channel_set_stream_x): New
	procedure.
	* src/channel.scm: Remove unneeded procedures.
	Export `channel-set-stream!'.

	* src/channel-type.c (_ssh_channel_to_scm): Don't set `SCM_OPN'
	bit on the newly created channel.
	* src/channel-func.c (guile_ssh_channel_open_session): Set
	`SCM_OPN' bit on the channel.
	* src/message-func.c
	(guile_ssh_message_channel_request_open_reply_accept): Likewise.

	* src/channel-type.c (ptob_write): Improve error handling.  Add a
	comment.  Remove debug information.
	(ptob_input_waiting): Change `FUNC_NAME' string.

	* src/channel-func.c (guile_ssh_channel_pool)
	(guile_ssh_channel_close): Remove.
	* src/channel-func.h: Likewise.

	* src/channel-type.c (ptob_flush): Improve.
	(ptob_close): Flush a port before closing its SSH channel.

2014-01-05  Artyom Poptsov  <poptsov.artyom@gmail.com>

	* src/channel-type.c (ptob_fill_input): Improve.

2014-01-04  Artyom Poptsov  <poptsov.artyom@gmail.com>

	* examples/echo/server.scm (main): Use `char-ready?' predicate
	instead of the custom procedure `channel-poll'.

	* src/channel-type.c (ptob_close): New procedure.
	(print_channel): Don't try to get state of a channel if its port
	is closed because it leads to segfaults.  Closed port means closed
	channel.
	(init_channel_type): Register `ptob_close' with
	`scm_set_port_close'.
	(ptob_input_waiting): Call `ssh_channel_poll'.
	(init_channel_type): Register callback with
	`scm_set_port_input_waiting' procedure.

	* examples/echo/client.scm (main): Call `close' on a channel.
	* examples/echo/server.scm (main): Likewise.

2014-01-02  Artyom Poptsov  <poptsov.artyom@gmail.com>

	Use Guile port API to implement Guile-SSH channels.
	* src/channel-func.c (guile_ssh_channel_read)
	(guile_ssh_channel_write): Remove.
	* src/channel-func.h (guile_ssh_channel_read): Remove.
	* src/channel-type.c (ptob_fill_input, ptob_write, ptob_flush)
	(ptob_input_waiting, _ssh_channel_to_scm): New procedures.
	(guile_ssh_make_channel): Use `_ssh_channel_to_scm'.
	(_scm_to_ssh_channel): Use `SCM_STREAM' macro.
	(init_channel_type): Register Guile port callbacks.
	* src/channel-type.h (_ssh_channel_to_scm): Export.
	* src/channel.scm (channel-read, channel-write): Remove.
	* src/message-func.c
	(guile_ssh_message_channel_request_open_reply_accept): Use
	`_ssh_channel_to_scm'.
	* examples/echo: Add to the repository.
	* examples/Makefile.am: Add echo server/client example.
	* examples/README: Update.
	* examples/sssh.scm: Update.
	* README: Update.

2013-11-26  Artyom Poptsov  <poptsov.artyom@gmail.com>

	* configure.ac, NEWS: Bump version to 0.4.0

2013-11-25  Artyom Poptsov  <poptsov.artyom@gmail.com>

	* examples/ssshd.scm (handle-req-channel): Handle
	`channel-request-env'.
	(main): Improve handling of `request-channel'.
	Print path to a key and the port number on the start.

2013-11-23  Artyom Poptsov  <poptsov.artyom@gmail.com>

	* src/base64.c (bin_to_base64): Change type of the second argument
	to int to prevent an infinite loop due to wrapping of the size_t
	value.
	* src/base64.h: Update.
	* src/key-func.c (guile_ssh_public_key_to_string): Change type of
	`key_len'.  Rename the argument.  Update comments.
	* NEWS: Update.

	* examples/sssh.scm (*option-spec*): Add `ssh-debug' switch.

	* README: Update.

	* examples/Makefile.am (dist_examples_DATA): Add missed
	`ssshd.scm'.
	(AM_CFLAGS): Remove.

2013-11-22  Artyom Poptsov  <poptsov.artyom@gmail.com>

	* NEWS: Update.

	* src/channel-func.h: Add `guile_ssh_set_set_pty_size_x'.
	* src/channel-func.c (guile_ssh_channel_set_pty_size_x): New
	procedure.
	* src/channel.scm: Export `channel-set-pty-size!'.

2013-11-21  Artyom Poptsov  <poptsov.artyom@gmail.com>

	* src/message-type.c (print_message): New procedure.
	(init_message_type): Set the printer procedure for the smob.
	* NEWS: Update.

2013-11-20  Artyom Poptsov  <poptsov.artyom@gmail.com>

	* build_aux/: Rename to `build-aux'.  Configuration files are
	updated.
	* configure.ac: Update.
	* Makefile.am: Update.

	* src/session-type.c (PRINT_DEBUG): Remove the macro.

2013-11-19  Artyom Poptsov  <poptsov.artyom@gmail.com>

	* src/channel-func.c (guile_ssh_channel_request_pty)
	(guile_ssh_channel_request_shell): New procedures.
	* src/channel.scm: Export `channel-request-pty' and
	`channel-request-shell'.

	* TODO, README, AUTHORS: Update.
	* NEWS: Update.  Fix a typo.

2013-11-18  Artyom Poptsov  <poptsov.artyom@gmail.com>

	* src/channel-func.c (guile_ssh_channel_read): Fix a memory
	freeing error: use `scm_from_locale_string' instead of
	`scm_take_locale_string', call `scm_gc_free' on allocated buffer.
	Improve error handling.  Add comments.

	* examples/sssh.scm (main): Separate libssh debug and the program
	debug mode.  Print SSH channels.

	* src/channel-type.c (print_channel): New procedure.
	(init_channel_type): Set the printer procedure for the smob.
	* NEWS: Update.

2013-11-17  Artyom Poptsov  <poptsov.artyom@gmail.com>

	* TODO: Update.

2013-11-16  Artyom Poptsov  <poptsov.artyom@gmail.com>

	* m4/Makefile.am, m4/guile.m4, m4/lib-link.m4: New files.
	* Makefile.am: Add "build_aux" and "m4" to `SUBDIRS'.
	* configure.ac: Use `AC_CONFIG_MACRO_DIR' to set m4 dir.
	Add "m4/Makefile" to `AC_CONFIG_FILES'.

	* Makefile.am (ACLOCAL_AMFLAGS): Set variable.
	* src/Makefile.am (AM_CFLAGS): Remove.
	(libguile_ssh_la_CPPFLAGS, snarfcppopts): Add `GUILE_CFLAGS'.

	* INSTALL: Update.

	* build_aux/Makefile.am: New file.
	* configure.ac: Store auxiliary build files in `build_aux'
	directory.  Add "build_aux/Makefile" to `AC_CONFIG_FILES'.

2013-11-09  Artyom Poptsov  <poptsov.artyom@gmail.com>

	* configure.ac: Add check for Guile-2.0.

2013-11-08  Artyom Poptsov  <poptsov.artyom@gmail.com>

	* configure.ac: Use AC_COPYRIGHT to store copyright information.

2013-11-06  Artyom Poptsov  <poptsov.artyom@gmail.com>

	* configure.ac: Use `PKG_CHECK_MODULES' macro instead of
	`AC_SEARCH_LIBS' to check if the needed version of libssh is
	installed.

2013-11-03  Artyom Poptsov  <poptsov.artyom@gmail.com>

	* src/session-func.c (guile_ssh_session_set): Use
	`_scm_to_ssh_const'.  Throw guile-ssh-error on error.  Make return
	value undefined.

	* NEWS, TODO: Update.

	Move common procedures for converting SCM values to SSH contants
	and vice versa to common.c file.
	* src/common.c, src/common.h: New files.
	* src/message-func.c (_ssh_const_to_scm): Remove.
	* src/server-func.c (guile_ssh_server_set_x): Use `_scm_to_ssh_const'.
	* src/Makefile.am (libguile_ssh_la_SOURCES): Add common.{c,h}.

	* src/message.scm (message-reply-success): New procedure.
	* examples/ssshd.scm (handle-req-auth, handle-req-channel, main):
	Use `message-reply-success'.

	* examples/ssshd.scm (handle-req-auth): Handle public key state.

	* src/message.scm (message-auth-reply-public-key-success): Rename
	to `message-auth-reply-public-key-ok'.
	* src/message-func.c
	(guile_ssh_message_auth_reply_public_key_success): Rename to
	`guile_ssh_message_auth_reply_public_key_ok'.

2013-11-02  Artyom Poptsov  <poptsov.artyom@gmail.com>

	* src/message.scm (auth-req:pubkey-state): New procedure.
	* src/message-func.c (get_auth_req): Store public key state in the
	vector.

	* examples/ssshd.scm: Add to the repository.
	* examples/README: Update.

	* src/server-func.c (guile_ssh_server_listen_x): Rename to
	`guile_ssh_server_listen'.
	* server.scm (server-listen!): Rename to `server-listen'.

	Fix a error with double free of memory.  The problem was that SSH
	keys are usually freed along with the object that contains them.
	For example, if a key is gotten from a SSH session it will be
	freed along with the session.  Not if we try to free the memory
	taken by the key then we get "double free" error.  To prevent it
	the new field in the key smob structure is introduced to track who
	is responsible for freeing the key.
	* src/key-type.h (key_data): Add "is_to_be_freed" field.
	* src/key-type.c (free_key_smob): Check if the key must be freed.
	* src/key-func.c (guile_ssh_private_key_from_file)
	(guile_ssh_public_key_from_private_key)
	(guile_ssh_public_key_from_file): Set "is_to_be_freed" field for
	the key.
	* src/message-func.c (get_auth_req): Mark a key that it must not
	be freed by GC.

2013-10-28  Artyom Poptsov  <poptsov.artyom@gmail.com>

	* src/key-type.c (free_key_smob): Fix warnings.
	* src/key-func.c (guile_ssh_public_key_to_string): Likewise.

	* src/key-type.c (free_key_smob): Use `publickey_free' instead of
	`ssh_key_free'.

	* Makefile.am (SUBDIRS): Add examples/
	* configure.ac: Add examples/Makefile
	* examples/: Add to the repository.

	* src/server.scm (server-set-message-callback!): Remove.
	* src/server-func.c (callback)
	(guile_ssh_server_set_message_callback_x): Remove.

2013-10-27  Artyom Poptsov  <poptsov.artyom@gmail.com>

	* src/message-func.c: Update comments.  Re-organize order of
	procedures.
	(get_service_req, get_channel_open_req): New procedures.
	(guile_ssh_message_get_req): Handle SSH_REQUEST_SERVICE and
	SSH_REQUEST_CHANNEL_OPEN.

	* src/message.scm (service-req:service, channel-open-req:orig)
	(channel-open-req:orig-port, channel-open-req:dest)
	(channel-open-req:dest-port): New procedures.

	* src/message-func.c (guile_ssh_message_service_reply_success)
	(guile_ssh_message_auth_reply_success)
	(guile_ssh_message_auth_reply_public_key_success)
	(guile_ssh_message_channel_request_open_reply_accept): Add
	description.

2013-10-26  Artyom Poptsov  <poptsov.artyom@gmail.com>

	* src/message-func.c (guile_ssh_message_service_reply_success):
	New procedure.
	* src/message.scm: Add commentary.
	(message-service-reply-success): Export.

2013-10-20  Artyom Poptsov  <poptsov.artyom@gmail.com>

	* src/message.scm (exec-req:cmd): Export.

2013-10-19  Artyom Poptsov  <poptsov.artyom@gmail.com>

	* src/message.scm: Unify way of getting information from requests.
	(auth-req:user, auth-req:password, auth-req:pubkey, pty-req:term)
	(pty-req:width, pty-req:height, pty-req:pxwidth)
	(pty-req:pxheight, env-req:name, env-req:value, exec-req:cmd)
	(global-req:addr, global-req:port): New procedures.
	* src/message-func.c (get_auth_req, get_pty_req, get_env_req)
	(get_exec_req, get_global_req, guile_ssh_message_get_req): New
	procedures.
	(guile_ssh_message_auth_get_user)
	(guile_ssh_message_auth_get_password)
	(guile_ssh_message_auth_get_public_key)
	(guile_ssh_message_exec_get_command): Remove.

	* src/message-func.c (_scm_member_p): New procedure.
	(guile_ssh_message_auth_set_methods_x): Improve.

	Improve printing of SSH keys.
	* src/key-type.c (print_key): New procedure.
	(init_key_type): Register the callback for printing.
	(guile_ssh_key_get_type): Use `ssh_privatekey_type' instead of
	`ssh_key_type'.

2013-10-17  Artyom Poptsov  <poptsov.artyom@gmail.com>

	* src/message-func.c (guile_ssh_message_exec_get_command): New
	procedure.
	* src/message.scm (message-exec-get-command): Export.

2013-10-10  Artyom Poptsov  <poptsov.artyom@gmail.com>

	* src/server-func.c: Fix a comment.
	(guile_ssh_server_listen_x): Fix a typo.

	Unificate the way of server configuration: use `server-set!' to set
	server to the blocking/nonblocking mode.
	* src/server-func.c (set_option): Handle 'blocking-mode
	(guile_ssh_server_set_blocking_x): Remove procedure.

	* src/server.scm (server-set-blocking!): Remove procedure.
	(make-server): Handle "blocking-mode" keyword.

	* src/server-func.c (set_option): Don't use TYPE macro.
	(TYPE): Remove the macro.
	(set_blocking_mode): New procedure.

2013-09-29  Artyom Poptsov  <poptsov.artyom@gmail.com>

	* src/message-func.c (guile_ssh_message_auth_get_password): Return
	a password as a string instead of a symbol.

2013-09-26  Artyom Poptsov  <poptsov.artyom@gmail.com>

	* src/server-type.c (guile_ssh_make_server): Change Scheme name to
	`%make-server'.
	* src/server.scm (make-server): New procedure.

2013-09-25  Artyom Poptsov  <poptsov.artyom@gmail.com>

	* src/session-func.c (guile_ssh_connect): Rename to
	`guile_ssh_connect_x'.  Throw an exception on error.
	(guile_ssh_authenticate_server): Throw an exception on error.

	* src/session-func.h: Add `guile_ssh_connect_x'.  Add
	`guile_ssh_authenticate_server'.

	* src/session-type.c (guile_ssh_make_session): Change Scheme name
	to `%make-session'.
	* src/session.scm (make-session): New procedure.

2013-09-24  Artyom Poptsov  <poptsov.artyom@gmail.com>

	* src/message-func.c (guile_ssh_message_reply_default)
	(guile_ssh_message_auth_reply_success)
	(guile_ssh_message_auth_reply_public_key_success)
	(guile_ssh_message_channel_request_reply_success)
	(guile_ssh_message_auth_set_methods_x): Throw an exception on
	error.  Make return value undefined.  Change the description.
	* src/server-func.c (guile_ssh_server_set_x)
	(guile_ssh_server_listen_x, guile_ssh_server_handle_key_exchange):
	Likewise.

	* src/session-func.c (guile_ssh_write_known_host): Throw an
	exception on error.  Make return value undefined.
	* src/channel-func.c (guile_ssh_channel_open_session)
	(guile_ssh_channel_request_exec, guile_ssh_channel_request_env)
	(guile_ssh_channel_close): Likewise.

2013-09-22  Artyom Poptsov  <poptsov.artyom@gmail.com>

	* src/server-func.c (guile_ssh_server_accept_x): Rename to
	`guile_ssh_server_accept'.  Change Scheme name to `server-accept'.
	Change the function so it has no side effects.
	(guile_ssh_server_listen): Rename to `guile_ssh_server_listen_x'
	because of side effects.  Change Scheme name to `server-listen!'.

	* src/server-func.h: Update.
	* src/server.scm: Export `server-accept'.  Rename `server-listen'
	to `server-listen!'.

	* src/message-func.c
	(guile_ssh_message_channel_request_reply_success): New procedure.
	* src/message.scm (message-channel-request-reply-success): Export.

	* src/session-func.c (guile_ssh_write_known_host): Fix the wrong
	Scheme name: rename to `write-known-host!'.
	* src/session.scm: Likewise.

2013-09-21  Artyom Poptsov  <poptsov.artyom@gmail.com>

	* src/channel-func.c (guile_ssh_channel_write): New procedure.
	* src/channel.scm: Likewise.

	* NEWS: Update.

	* src/session-func.c (session_options): Don't use TYPE macro to
	get names of SSH constants.
	(set_option): Likewise.
	(TYPE): Remove the macro.

	* src/auth.c, src/auth.scm, src/channel-func.c,
	src/channel-type.c, src/channel.scm, src/key-func.c,
	src/key-type.c, src/key.scm, src/session-func.c,
	src/session-type.c, src/session.scm, src/version.c,
	src/version.scm, src/message-func.c, src/message-type.c,
	src/message.scm, src/server-func.c, src/server-type.c,
	src/server.scm: Remove "ssh:" prefix from functions names.  Update
	comments.

	Implement the SSH message type.
	* src/Makefile.am: Add message* files.
	* src/server-func.c (guile_ssh_server_set_message_callback_x)
	(guile_ssh_server_message_get, callback): New procedures.
	* src/server.scm (ssh:server-set-message-callback!)
	(ssh:server-message-get): Export.
	* src/message-func.c, src/message-func.h, src/message-main.c,
	src/message-type.c, src/message-type.h, src/message.scm: New
	files.

2013-08-28  Artyom Poptsov  <poptsov.artyom@gmail.com>

	Implement the basic server functionality.
	* src/server-func.c, src/server-func.h, src/server-main.c,
	src/server-type.c, src/server-type.h, src/server.scm: New files.
	* src/Makefile.am: Add server related sources.

2013-08-26  Artyom Poptsov  <poptsov.artyom@gmail.com>

	* src/session-func.c: Use a short macro for getting long SSH
	options names.
	(TYPE): New macro.
	(set_option): Use TEST macro.

2013-08-25  Artyom Poptsov  <poptsov.artyom@gmail.com>

	Use the Guile magic snarfer to make guile_ssh_* functions visible
	to the Scheme world.  Use functions names as they seen from Scheme
	instead of C names in type check macros.
	* src/auth.c, src/channel-func.c, src/channel-type.c,
	src/key-func.c, src/key-type.c, src/session-func.c,
	src/session-type.c, src/version.c: Use snarfing macros.
	* src/Makefile.am: Use guile-snarf to generate needed files.  Fix
	some comments.
	* configure.ac: Use AM_SILENT_RULES.
	* .gitignore: Ignore files produced by the magic snarfer.

2013-07-29  Artyom Poptsov  <poptsov.artyom@gmail.com>

	* src/channel-func.c (guile_ssh_channel_read): Fix memory
	corruption during freeing of the allocated memory.  Initialize
	allocated memory with zeroes.  Don't use dynwind.
	* NEWS: Update.

2013-07-20  Artyom Poptsov  <poptsov.artyom@gmail.com>

	* NEWS: Update.

2013-07-19  Artyom Poptsov  <poptsov.artyom@gmail.com>

	* src/session-func.c: Fix a typo in the option symbol:
	'strcthostkeycheck -> 'stricthostkeycheck
	(set_bool_opt): Fix the assertion for the third argument: expect
	a boolean value instead of an integer value.

2013-07-14  Artyom Poptsov  <poptsov.artyom@gmail.com>

	* configure.ac, NEWS: Bump version to 0.3.1

	Fix several bugs.
	* src/threads.c, src/threads.h: Fix a bug with variable
	initialization: use constant value to initialize SSH threads
	state.
	* src/Makefile.am (libguile_ssh_la_SOURCES): Add missed files.
	(libguile_ssh_la_LDFLAGS): Add missed flags.

	* src/channel-type.c (guile_ssh_make_channel): Cleanup the code.

	* README: Add info about dependencies.
	* TODO: Update.

	Make the library thread-safe.
	* src/channel-main.c (init_channel): Initialize threads.
	* src/key-main.c (init_key): Likewise.
	* src/session-main.c (init_session): Likewise.
	* src/threads.c, src/threads.c: New files.

2013-07-13  Artyom Poptsov  <poptsov.artyom@gmail.com>

	Use a simpler method to GC'ing of SSH channels.  The idea is that
	we don't have to free resources allocated by a channel during its
	GC'ing, because these resources will be freed anyway when the
	related SSH session is GC'ed.  However, to be able to control
	allocating of resources more precisely, introduce new procedure
	ssh:free-channel! that can be used for freeing resources allocated
	by a channel.
	* src/channel-func.c (guile_ssh_channel_free): New procedure.
	(init_channel_func): Add ssh:free-channel!
	* src/channel-type.c (free_channel): Don't free channel resourses.
	(guile_ssh_make_channel): Remove extra code.
	* src/channel-type.h: Remove the extra field from channel_data.
	* src/channel.scm: Add ssh:free-channel!
	* src/session-type.c (free_session): Remove extra code.

	* configure.ac, NEWS: Bump version to 0.3

	Implement equalp callbacks for smobs.
	* src/channel-type.c (equalp_channel): New procedure.
	(init_channel_type): Register the equalp callback.
	* src/key-type.c (equalp_key): New procedure.
	(init_key_type): Register the equalp callback.
	* src/session-type.c (equalp_session): New procedure.
	(init_session_type): Register the equalp callback.

	* src/session-type.c (_scm_to_ssh_session): New procedure.
	(free_session): Use _scm_to_ssh_session.
	* src/session-type.h: (_scm_to_ssh_session): New procedure.
	* src/key-type.c (free_key_smob, guile_ssh_key_get_type): Use
	_scm_to_ssh_key to get smob data.
	(guile_ssh_is_public_key_p): Likewise.  Use _public_key_p to check
	the key type.
	(guile_ssh_is_private_key_p): Use _scm_to_ssh_key.  Use
	_private_key_p to check the key type.
	(_scm_to_ssh_key, _private_key_p, _public_key_p): New procedures.
	* src/key-type.h (_scm_to_ssh_key, _private_key_p, _public_key_p):
	New procedures.
	* src/channel-type.c (_scm_to_ssh_channel): New procedure.
	(guile_ssh_make_channel): Use _scm_to_ssh_session.
	* src/channel-type.h (_scm_to_ssh_channel): New procedure.
	* src/auth.c (guile_ssh_userauth_pubkey)
	(guile_ssh_userauth_password, guile_ssh_userauth_none)
	(guile_ssh_userauth_get_list): Use _scm_to_* to get smob data and
	predicates related so corresponding types to check their types.
	Clean up the code.
	* src/session-func.c (guile_ssh_blocking_flush)
	(guile_ssh_session_set, guile_ssh_connect, guile_ssh_disconnect)
	(guile_ssh_get_protocol_version, guile_ssh_get_error)
	(guile_ssh_authenticate_server, guile_ssh_get_public_key_hash)
	(guile_ssh_write_known_host, guile_ssh_is_connected_p): Use
	_scm_to_ssh_session.
	* src/key-func.c (guile_ssh_public_key_to_string)
	(guile_ssh_private_key_from_file)
	(guile_ssh_public_key_from_private_key)
	(guile_ssh_public_key_from_file): Use _scm_to_ssh_key to get smob
	data.  Use _private_key_p and _public_key_p predicates to check
	smob type.
	* src/channel-func.c (guile_ssh_channel_open_session)
	(guile_ssh_channel_request_exec, guile_ssh_channel_request_env)
	(guile_ssh_channel_pool, guile_ssh_channel_read)
	(guile_ssh_channel_close, guile_ssh_channel_is_open_p)
	(guile_ssh_channel_is_eof_p): Use _scm_to_ssh_channel.

	* src/channel-func.c (guile_ssh_channel_close): Fix return value:
	return SCM_BOOL_T if channel is closed successfully, SCM_BOOL_F
	otherwise.

	Fix GC'ing of SSH objects: the program doesn't crashes anymore
	during GC'ing of channels and keys.
	* src/session-type.c (free_session): Mark all related channels as
	freed.
	(guile_ssh_make_session): Initialize the channels array.
	* src/key-type.c (mark_key_smob): Fix smob marking.
	* src/channel-type.c (free_channel): Check if the channel has been
	already freed along with the related SSH session.
	(guile_ssh_make_channel): Store the reference to the channel in
	the array of channels related to the SSH session.
	* src/channel-type.h: Add is_channel_alive field to channel_data.
	* TODO: Add to the repository.

2013-06-23  Artyom Poptsov  <poptsov.artyom@gmail.com>

	* src/key-type.h: Improve storing of public keys represented as a
	SSH string -- store the key type along with the key itself.
	* src/key-func.c (guile_ssh_public_key_from_file): Likewise.
	(public_key_to_ssh_string): Update.
	* src/key-type.c (guile_ssh_key_get_type): New function.
	(scm_from_ssh_key_type): New static function.
	(free_key_smob): Update.
	(init_key_type): Define ssh:get-key-type.
	* src/key.scm: Export ssh:get-key-type.

2013-06-16  Artyom Poptsov  <poptsov.artyom@gmail.com>

	* src/auth.c (guile_ssh_userauth_get_list): Fix a bug with wrong
	scm_append call during making the list.

	Implement ssh:userauth-get-list that returns a list of available
	authentication methods for a given SSH session.
	* src/auth.c (guile_ssh_userauth_get_list): New function.
	(init_auth_func): Define ssh:userauth-get-list.

	* src/auth.h: Likewise.
	* src/auth.scm: Add ssh:userauth-get-list.

2013-06-15  Artyom Poptsov  <poptsov.artyom@gmail.com>

	* src/key-func.c: Fix a comment.

	Improve working with public keys.  Because some libssh functions
	working with public keys represented as a ssh_string instead of a
	ssh_public_key, we try to hide this peculiarity so all kinds of
	keys are look like a key_smob from the Scheme perspective.
	* src/key-type.h: Add ssh_public_key_str to key_data struct.
	* src/key-type.c (free_key_smob): Handle public keys that
	represented by a ssh_string.
	(guile_ssh_is_public_key_p): Likewise.
	* src/key-func.c (public_key_to_ssh_string): New function.
	(guile_ssh_public_key_to_string): Fix converting a public key.
	(guile_ssh_public_key_from_file): Make it work.

	* src/key-func.h: Add public_key_to_ssh_string.
	* src/Makefile.am: Add base64.c
	* src/base64.c, src/base64.h: New files.

2013-06-08  Artyom Poptsov  <poptsov.artyom@gmail.com>

	* src/channel-func.c: Include error.h
	(guile_ssh_channel_read): Initialize obtained_data with
	SCM_BOOL_F
	* src/auth.c: Include error.h
	(guile_ssh_userauth_pubkey): Initialize strings with null.

	* src/session-func.c (guile_ssh_connect)
	(guile_ssh_blocking_flush): Return 'error by default.

	* src/session-func.c (set_uint32_opt): Fix wrong variable
	assignment.

	* src/Makefile.am (AM_LDFLAGS): Fix flags.
	(AM_CFLAGS): Likewise.  Add "-Wall" and "-g" flags.

	* src/key-func.c (guile_ssh_public_key_to_string): Fix SCM_ASSERT
	call.

2013-05-26  Artyom Poptsov  <poptsov.artyom@gmail.com>

	* src/channel-func.c (guile_ssh_channel_read): Fix call of
	undefined function.
	* src/key-func.c (guile_ssh_private_key_from_file): Likewise.
	Improve error handling.

2013-05-25  Artyom Poptsov  <poptsov.artyom@gmail.com>

	* configure.ac, NEWS: Bump version to 0.2

	* src/channel-func.c (guile_ssh_channel_is_eof_p)
	(guile_ssh_channel_is_open_p, guile_ssh_channel_close)
	(guile_ssh_channel_read, guile_ssh_channel_pool)
	(guile_ssh_channel_request_env, guile_ssh_channel_request_exec)
	(guile_ssh_channel_open_session): Add check for smob type.

	* src/auth.c: Fix comment.
	* src/key-func.c: Add comments.

	* src/auth.h, src/channel-func.h, src/channel-type.h, src/error.h,
	src/key-func.h, src/key-type.h, src/session-func.h,
	src/session-type.h: Mark prototypes as external functions.
	Simplify SCM functions arg list.

2013-05-24  Artyom Poptsov  <poptsov.artyom@gmail.com>

	* src/auth.c (guile_ssh_userauth_none): New function.
	(ssh_auth_result_to_symbol): New static function.
	(guile_ssh_userauth_pubkey): Use ssh_auth_result_to_symbol to
	convert auth result to a Scheme symbol.
	(guile_ssh_userauth_password): Likewise.
	* src/auth.scm: Export ssh:userauth-none!

	* src/session-func.c: Add comments.
	(set_option): Implement missed options.
	(set_port_opt): New static function.

2013-05-19  Artyom Poptsov  <poptsov.artyom@gmail.com>

	* src/session.scm: Export ssh:get-error

	* src/session-func.c (set_uint64_opt): Remove extra semicolon.

	* .gitignore: Update.

	* src/session-type.c (guile_ssh_make_session): Return SCM_BOOL_F
	on error.

	* Clean up the code.  Fix coding style.

	* src/auth.scm: Fix comments.

	* Improve the library.
	Quite stable version, but some functions are not implemented yet.

2013-05-12  Artyom Poptsov  <poptsov.artyom@gmail.com>

	* src/ssh-error.c: Include libguile.h

	* src/session.c (guile_ssh_blocking_flush): Fix a misspelled
	function name: scm_blockign_flush -> ssh_blocking_flush
	* src/channel.c (guile_ssh_channel_poll): Fix a misspelled
	function name: scm_is_boolean -> scm_is_bool
	(guile_ssh_channel_read): Likewise.  Fix variable names.

	* COPYING, INSTALL, NEWS: Add to the repository.

	* AUTHORS: Add to the repository.

	* README: Add to the repository.

	* src/Makefile.am: Include Scheme files in the distribution.
<|MERGE_RESOLUTION|>--- conflicted
+++ resolved
@@ -1,24 +1,20 @@
-<<<<<<< HEAD
+2014-01-28  Artyom Poptsov  <poptsov.artyom@gmail.com>
+
+	* NEWS: Update format.  Use org-mode by default.  Add copyright
+	notice.
+
 2014-01-27  Artyom Poptsov  <poptsov.artyom@gmail.com>
+
+	* NEWS: Update.
+
+	* src/channel-func.c (guile_ssh_channel_get_stream): New procedure.
+	* src/channel.scm (channel-get-stream): Export.
+
+	* examples/echo/client.scm (main): Print MD5 sum if the server is
+	not known.
 
 	* tests/client-server.scm: New file.
 	* Makefile.am (SCM_TESTS): Add `client-server.scm' test.
-=======
-2014-01-28  Artyom Poptsov  <poptsov.artyom@gmail.com>
-
-	* NEWS: Update format.  Use org-mode by default.  Add copyright
-	notice.
-
-2014-01-27  Artyom Poptsov  <poptsov.artyom@gmail.com>
-
-	* NEWS: Update.
-
-	* src/channel-func.c (guile_ssh_channel_get_stream): New procedure.
-	* src/channel.scm (channel-get-stream): Export.
-
-	* examples/echo/client.scm (main): Print MD5 sum if the server is
-	not known.
->>>>>>> 3975ff84
 
 2014-01-26  Artyom Poptsov  <poptsov.artyom@gmail.com>
 
