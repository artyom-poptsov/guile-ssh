2014-01-29  Artyom Poptsov  <poptsov.artyom@gmail.com>

<<<<<<< HEAD
	* tests/client-server.scm (make-server-for-test): New procedure.
	(spawn-server-thread): New macro.
	(cancel-server-thread): New procedure.
	("userauth-get-list", "userauth-none!, success")
	("userauth-none!, denied", "userauth-none!, partial")
	("userauth-password!, success", "userauth-password!, denied")
	("userauth-password!, partial", "userauth-pubkey!, success"): New
	TCs.
=======
	* doc/api-sessions.texi (Sessions): Add general description of a
	session and its relationships with channels.

	* doc/api-messages.texi (Message Handling): Add description for
	`message-reply-success' and for
	`message-channel-request-reply-success' procedure.
>>>>>>> f3f543ba

2014-01-28  Artyom Poptsov  <poptsov.artyom@gmail.com>

	* tests/client-server.scm: Improve.
	("connect-disconnect"): Rename TC to "connect!, disconnect!".

	* tests/server.scm ("server-set!, invalid values"): Don't check
	`bindaddr' with garbage strings because errors will be caught only
	on the subsequent call to `server-listen'.  The same for `rsakey'
	and `dsakey' -- errors will be caught on `server-accept' call.

	* configure.ac (AM_INIT_AUTOMAKE): Add `color-tests' option.
	* Makefile.am (TESTS): Fix a bug: use value of `SCM_TESTS'
	variable, not its name.
	(tests): Remove target.  Use `make check' instead.
	(CLEANFILES): Add auxiliary logs produced by tests.

	* tests/server.scm ("server-set!, valid values"): Check `hostkey'
	option.
	("server-set!, invalid values"): Likewise.

	* src/session-func.c (session_options): Remove duplicates that are
	existed for some options: `port-str', `log-verbosity-str',
	`add-identity'.
	(set_option): Likewise.
	* NEWS: Update.

	* doc/api-servers.texi: Add copyright notice.

	* doc/api-channels.texi (Channels): Add brief description of the
	channel type.  Add example of `channel-request-exec' usage.  Add
	description of `channel-set-stream!' and `channel-get-stream'
	procedure.

	* doc/api-version.texi (Version): Update concepts.
	* doc/api-sessions.texi (Sessions): Likewise.
	* doc/api-messages.texi (Messages, Parsing of Requests): Likewise.
	* doc/api-channels.texi (Channels): Likewise.
	* doc/api-auth.texi (Auth): Likewise.
	* doc/guile-ssh.texi (Top): Add `Concept Index'.
	* doc/indices.texi (Concept Index): New node.

	* doc/guile-ssh.texi: Remove `Preface' node.
	(Installation): New node.
	(Acknowledgments): Add new node.
	(Top): Add `Acknowledgments'.
	(Examples): Add information about installed examples.

	* doc/api-servers.texi (Servers): Add reference to `Messages' node.
	* doc/api-messages.texi (Message Handling): Add reference to
	`Parsing of Requests' node.
	(Parsing of Requests): Improve documentation for request parsers.

	* doc/guile-ssh.texi: Fix the top-level node of the documentation
	so now it integrates nicely into Info system.

	* doc/api-auth.texi, api-channels.texi, api-keys.texi,
	api-servers.texi, api-sessions.texi, api-version.texi,
	guile-ssh.texi: Improve.

	* doc/api-sessions.texi (Sessions): Improve description of
	`session-set!' procedure.
	* doc/api-servers.texi (Servers): Improve description of
	`server-set!' procedure.
	* doc/version.texi: Update.

	* src/server-func.c (set_option) [SSH_BIND_OPTIONS_LOG_VERBOSITY]:
	Use symbols to represent log levels instead of numbers.  All
	callers updated.
	(set_sym_opt): New procedure.
	* src/session-func.c: Move `log_verbosity' to `common.c' file.
	* src/common.c, src/common.h: Update.
	* examples/echo/server.scm (*default-log-verbosity*): Set to 'nolog.
	* examples/ssshd.scm (*default-log-verbosity*): Likewise.
	* NEWS: Update.

	* tests/client-server.scm ("connect"): Update test to use symbols
	for setting log levels.
	* tests/server.scm ("server-set!, valid values"): Likewise.
	("server-set!, invalid values"): Likewise.
	("make-server"): Likewise.
	("server-listen"): Likewise.
	* tests/session.scm ("session-set!, valid values"): Likewise.
	("session-set!, invalid values"): Update `log-verbosity' data set
	for the test.

	* src/session-func.c (set_option)[SSH_OPTIONS_LOG_VERBOSITY]: Use
	symbols to represent log levels instead of numbers.  All callers
	updated.
	(set_sym_opt): New procedure.
	* examples/echo/client.scm (main): Set log verbosity to `nolog'.
	* examples/sssh.scm (main): Update.

	* NEWS: Update.  Update format.  Use org-mode by default.  Add
	copyright notice.

2014-01-27  Artyom Poptsov  <poptsov.artyom@gmail.com>

	Add documentation in Texinfo format.
	* configure.ac: Add `doc/Makefile' to `AC_CONFIG_FILES'.
	* Makefile.am (SUBDIRS): Add `doc' directory.
	* doc/Makefile.am: New file.
	* doc/api-auth.texi, doc/api-channels.texi, doc/api-keys.texi,
	doc/api-messages.texi, doc/api-servers.texi,
	doc/api-sessions.texi, doc/api-version.texi, doc/fdl.texi,
	doc/guile-ssh.texi, doc/indices.texi, doc/version.texi: New files.

	* NEWS: Update.

	* src/channel-func.c (guile_ssh_channel_get_stream): New procedure.
	* src/channel.scm (channel-get-stream): Export.

	* examples/echo/client.scm (main): Print MD5 sum if the server is
	not known.

	* tests/client-server.scm: New file.
	* Makefile.am (SCM_TESTS): Add `client-server.scm' test.

2014-01-26  Artyom Poptsov  <poptsov.artyom@gmail.com>

	* tests/server.scm ("server-set!, invalid values", "make-server")
	("server-listen"): New TCs.

	* tests/session.scm ("comparison of sessions"): Fix a typo in TC
	name.

	* tests/server.scm ("server?", "comparison of servers"): New TCs.

	* tests/.gitignore: New file.

	Add some unit tests for Guile-SSH server API.
	* tests/server.scm: New file.
	* tests/dsakey, tests/rsakey: : New files.
	* Makefile.am (SCM_TESTS): Add `server.scm' test.

	* tests/session.scm ("session?"): New test case.
	("comparsion of sessions"): Use one test case instead of two
	separated TCs (equal?/not equal? test).
	("session-set!, valid values"): Fix bug in TC: try all valid
	values for each option, not only the first one.

	* src/server-type.c (guile_ssh_is_server_p): New procedure.
	(guile_ssh_server_close_x): Remove.

	* src/server-type.h (guile_ssh_is_server_p): Export.
	* src/server.scm (server?): Export.
	* src/session-type.c (guile_ssh_is_session_p): New procedure.
	* src/session-type.h (guile_ssh_is_session_p): Export.
	* src/session.scm (session?): Export.
	* NEWS: Update.

	Add some unit tests.
	* srfi/srfi-64.upstream.scm, srfi/srfi-64.scm: New files.
	* tests/session.scm, tests/auth.scm: New files.
	* Makefile.am (SCM_TESTS): New variable.
	(TESTS): Likewise.
	(TEST_EXTENSIONS): Likewise.
	(AM_TESTS_ENVIRONMENT): Likewise.
	(SCM_LOG_COMPILER): Likewise.
	(AM_SCM_LOG_FLAGS): Likewise.
	(tests): New target.
	(CLEANFILES): Add .log-files produced by tests.

2014-01-23  Artyom Poptsov  <poptsov.artyom@gmail.com>

	* src/auth.h (guile_ssh_userauth_autopubkey_x): Export.

	* NEWS: Update.

	* src/key-func.c (guile_ssh_private_key_from_file): Rollback to
	the previous version of the procedure (which doesn't accept a
	passphrase as an argument) due to security considerations.  The
	problem is that the passphrase provided by the user will float
	around in (possibly swapped) memory unless it will be collected by
	the GC.

	Thanks to Ludovic Courtès <ludo@gnu.org> for pointing this out.

	Instead the user must use either a SSH agent (with
	`userauth-autopubkey!' procedure) or privide the passphrase
	interactively (the user will be asked for the passphrase by the
	underlying libssh procedure if the provided key is encrypted).

	* src/auth.c (guile_ssh_userauth_autopubkey_x): Likewise.

2014-01-22  Artyom Poptsov  <poptsov.artyom@gmail.com>

	* src/channel-type.c: Set default write buffer size to 1 byte.
	(ptob_close): Get size of the buffers from ptab entry.
	(_ssh_channel_to_scm): Likewise.

	* examples/echo/client.scm: Improve.

	* examples/echo/server.scm (print-help): Update.
	(main): Add `--port' option.  Print RSA/DSA key pathes and current
	bind port on the start.

	* src/channel-type.c (ptob_fill_input): Rename the argument.
	Update comments.

2014-01-20  Artyom Poptsov  <poptsov.artyom@gmail.com>

	* examples/echo/server.scm (read-all): Fix a bug: return the first
	read line if there is no more data to read.
	* examples/echo/client.scm (read-all): Likewise.

	* examples/echo/server.scm (print-help): New procedure.
	(main): Handle command-line options.

2014-01-19  Artyom Poptsov  <poptsov.artyom@gmail.com>

	* src/message-func.c
	(guile_ssh_message_channel_request_open_reply_accept): Fix a bug:
	pass a `ssh_channel' instance to `_ssh_channel_to_scm' procedure
	instead of pointer to the instance.

2014-01-18  Artyom Poptsov  <poptsov.artyom@gmail.com>

	* src/key-func.c: Update copyright dates.
	(guile_ssh_private_key_from_file): Improve
	assertion of passphrase.  Improve docstring and comments.

	* src/auth.c, src/auth.scm: Update copyright dates.

	* examples/sssh.scm (main): Use `userauth-autopubkey!' for
	authentication.

	* src/auth.c (guile_ssh_userauth_autopubkey_x): New procedure.
	* src/auth.scm (userauth-autopubkey!): Export.

2014-01-12  Artyom Poptsov  <poptsov.artyom@gmail.com>

	* examples/sssh.scm (main): Ask the user for a passphrase.
	* src/key-func.c (guile_ssh_private_key_from_file): Change
	argument list: add optional argument `passphrase'.

2014-01-11  Artyom Poptsov  <poptsov.artyom@gmail.com>

	* examples/ssshd.scm (handle-channel): Use `read-all' instead of
	`channel-read'.  Update.
	(handle-request-exec): Use `display' instead of `channel-write'.
	(shell-loop): Use `read-all' instead of `channel-read' and
	`channel-poll'.   Use `display' instead of `channel-write'.
	(main): Close a channel before disconnecting the session.
	* examples/sssh.scm (read-all): New procedure.
	(main): Use `read-all' instead of `read-line'.  Use `char-ready?'
	instead of `channel-poll'.

2014-01-07  Artyom Poptsov  <poptsov.artyom@gmail.com>

	* TODO: Update.

	* src/channel-type.c (ptob_input_waiting): Improve error checking.
	(ptob_fill_input): Call `ssh_channel_poll' to update underlying
	SSH channel state and check whether we have data to read or not.
	Check if the channel is open.

	* examples/echo/server.scm: Update comments.
	(read-all): New procedure.
	(main): Update.  Catch exceptions.  Use `write-line' instead of
	`display'.
	* examples/echo/client.scm: Update comments.
	(read-all): New procedure.
	(main): Update.  Use `char-ready?' instead of `channel-poll'.  Use
	`write-line' instead of `display'.

	* src/channel-func.c (guile_ssh_channel_open_session): Update
	the documentation string.
	* src/channel-type.c: Update comments.
	* src/channel.scm: Likewise.

	* src/channel-type.c (_ssh_channel_to_scm): Don't set
	`SCM_BUFLINE' bit.
	(ptob_fill_input, ptob_flush, ptob_close, print_channel): Remove
	debug traces.
	(ptob_fill_input): Return EOF on `SSH_AGAIN'.

2014-01-06  Artyom Poptsov  <poptsov.artyom@gmail.com>

	* src/channel-type.c (ptob_close): Free the underlying SSH
	channel.
	* src/channel.scm (free-channel!): Remove.
	* src/channel-func.c (guile_ssh_channel_free): Remove.

	* src/channel-func.c (guile_ssh_channel_set_stream_x): New
	procedure.
	* src/channel.scm: Remove unneeded procedures.
	Export `channel-set-stream!'.

	* src/channel-type.c (_ssh_channel_to_scm): Don't set `SCM_OPN'
	bit on the newly created channel.
	* src/channel-func.c (guile_ssh_channel_open_session): Set
	`SCM_OPN' bit on the channel.
	* src/message-func.c
	(guile_ssh_message_channel_request_open_reply_accept): Likewise.

	* src/channel-type.c (ptob_write): Improve error handling.  Add a
	comment.  Remove debug information.
	(ptob_input_waiting): Change `FUNC_NAME' string.

	* src/channel-func.c (guile_ssh_channel_pool)
	(guile_ssh_channel_close): Remove.
	* src/channel-func.h: Likewise.

	* src/channel-type.c (ptob_flush): Improve.
	(ptob_close): Flush a port before closing its SSH channel.

2014-01-05  Artyom Poptsov  <poptsov.artyom@gmail.com>

	* src/channel-type.c (ptob_fill_input): Improve.

2014-01-04  Artyom Poptsov  <poptsov.artyom@gmail.com>

	* examples/echo/server.scm (main): Use `char-ready?' predicate
	instead of the custom procedure `channel-poll'.

	* src/channel-type.c (ptob_close): New procedure.
	(print_channel): Don't try to get state of a channel if its port
	is closed because it leads to segfaults.  Closed port means closed
	channel.
	(init_channel_type): Register `ptob_close' with
	`scm_set_port_close'.
	(ptob_input_waiting): Call `ssh_channel_poll'.
	(init_channel_type): Register callback with
	`scm_set_port_input_waiting' procedure.

	* examples/echo/client.scm (main): Call `close' on a channel.
	* examples/echo/server.scm (main): Likewise.

2014-01-02  Artyom Poptsov  <poptsov.artyom@gmail.com>

	Use Guile port API to implement Guile-SSH channels.
	* src/channel-func.c (guile_ssh_channel_read)
	(guile_ssh_channel_write): Remove.
	* src/channel-func.h (guile_ssh_channel_read): Remove.
	* src/channel-type.c (ptob_fill_input, ptob_write, ptob_flush)
	(ptob_input_waiting, _ssh_channel_to_scm): New procedures.
	(guile_ssh_make_channel): Use `_ssh_channel_to_scm'.
	(_scm_to_ssh_channel): Use `SCM_STREAM' macro.
	(init_channel_type): Register Guile port callbacks.
	* src/channel-type.h (_ssh_channel_to_scm): Export.
	* src/channel.scm (channel-read, channel-write): Remove.
	* src/message-func.c
	(guile_ssh_message_channel_request_open_reply_accept): Use
	`_ssh_channel_to_scm'.
	* examples/echo: Add to the repository.
	* examples/Makefile.am: Add echo server/client example.
	* examples/README: Update.
	* examples/sssh.scm: Update.
	* README: Update.

2013-11-26  Artyom Poptsov  <poptsov.artyom@gmail.com>

	* configure.ac, NEWS: Bump version to 0.4.0

2013-11-25  Artyom Poptsov  <poptsov.artyom@gmail.com>

	* examples/ssshd.scm (handle-req-channel): Handle
	`channel-request-env'.
	(main): Improve handling of `request-channel'.
	Print path to a key and the port number on the start.

2013-11-23  Artyom Poptsov  <poptsov.artyom@gmail.com>

	* src/base64.c (bin_to_base64): Change type of the second argument
	to int to prevent an infinite loop due to wrapping of the size_t
	value.
	* src/base64.h: Update.
	* src/key-func.c (guile_ssh_public_key_to_string): Change type of
	`key_len'.  Rename the argument.  Update comments.
	* NEWS: Update.

	* examples/sssh.scm (*option-spec*): Add `ssh-debug' switch.

	* README: Update.

	* examples/Makefile.am (dist_examples_DATA): Add missed
	`ssshd.scm'.
	(AM_CFLAGS): Remove.

2013-11-22  Artyom Poptsov  <poptsov.artyom@gmail.com>

	* NEWS: Update.

	* src/channel-func.h: Add `guile_ssh_set_set_pty_size_x'.
	* src/channel-func.c (guile_ssh_channel_set_pty_size_x): New
	procedure.
	* src/channel.scm: Export `channel-set-pty-size!'.

2013-11-21  Artyom Poptsov  <poptsov.artyom@gmail.com>

	* src/message-type.c (print_message): New procedure.
	(init_message_type): Set the printer procedure for the smob.
	* NEWS: Update.

2013-11-20  Artyom Poptsov  <poptsov.artyom@gmail.com>

	* build_aux/: Rename to `build-aux'.  Configuration files are
	updated.
	* configure.ac: Update.
	* Makefile.am: Update.

	* src/session-type.c (PRINT_DEBUG): Remove the macro.

2013-11-19  Artyom Poptsov  <poptsov.artyom@gmail.com>

	* src/channel-func.c (guile_ssh_channel_request_pty)
	(guile_ssh_channel_request_shell): New procedures.
	* src/channel.scm: Export `channel-request-pty' and
	`channel-request-shell'.

	* TODO, README, AUTHORS: Update.
	* NEWS: Update.  Fix a typo.

2013-11-18  Artyom Poptsov  <poptsov.artyom@gmail.com>

	* src/channel-func.c (guile_ssh_channel_read): Fix a memory
	freeing error: use `scm_from_locale_string' instead of
	`scm_take_locale_string', call `scm_gc_free' on allocated buffer.
	Improve error handling.  Add comments.

	* examples/sssh.scm (main): Separate libssh debug and the program
	debug mode.  Print SSH channels.

	* src/channel-type.c (print_channel): New procedure.
	(init_channel_type): Set the printer procedure for the smob.
	* NEWS: Update.

2013-11-17  Artyom Poptsov  <poptsov.artyom@gmail.com>

	* TODO: Update.

2013-11-16  Artyom Poptsov  <poptsov.artyom@gmail.com>

	* m4/Makefile.am, m4/guile.m4, m4/lib-link.m4: New files.
	* Makefile.am: Add "build_aux" and "m4" to `SUBDIRS'.
	* configure.ac: Use `AC_CONFIG_MACRO_DIR' to set m4 dir.
	Add "m4/Makefile" to `AC_CONFIG_FILES'.

	* Makefile.am (ACLOCAL_AMFLAGS): Set variable.
	* src/Makefile.am (AM_CFLAGS): Remove.
	(libguile_ssh_la_CPPFLAGS, snarfcppopts): Add `GUILE_CFLAGS'.

	* INSTALL: Update.

	* build_aux/Makefile.am: New file.
	* configure.ac: Store auxiliary build files in `build_aux'
	directory.  Add "build_aux/Makefile" to `AC_CONFIG_FILES'.

2013-11-09  Artyom Poptsov  <poptsov.artyom@gmail.com>

	* configure.ac: Add check for Guile-2.0.

2013-11-08  Artyom Poptsov  <poptsov.artyom@gmail.com>

	* configure.ac: Use AC_COPYRIGHT to store copyright information.

2013-11-06  Artyom Poptsov  <poptsov.artyom@gmail.com>

	* configure.ac: Use `PKG_CHECK_MODULES' macro instead of
	`AC_SEARCH_LIBS' to check if the needed version of libssh is
	installed.

2013-11-03  Artyom Poptsov  <poptsov.artyom@gmail.com>

	* src/session-func.c (guile_ssh_session_set): Use
	`_scm_to_ssh_const'.  Throw guile-ssh-error on error.  Make return
	value undefined.

	* NEWS, TODO: Update.

	Move common procedures for converting SCM values to SSH contants
	and vice versa to common.c file.
	* src/common.c, src/common.h: New files.
	* src/message-func.c (_ssh_const_to_scm): Remove.
	* src/server-func.c (guile_ssh_server_set_x): Use `_scm_to_ssh_const'.
	* src/Makefile.am (libguile_ssh_la_SOURCES): Add common.{c,h}.

	* src/message.scm (message-reply-success): New procedure.
	* examples/ssshd.scm (handle-req-auth, handle-req-channel, main):
	Use `message-reply-success'.

	* examples/ssshd.scm (handle-req-auth): Handle public key state.

	* src/message.scm (message-auth-reply-public-key-success): Rename
	to `message-auth-reply-public-key-ok'.
	* src/message-func.c
	(guile_ssh_message_auth_reply_public_key_success): Rename to
	`guile_ssh_message_auth_reply_public_key_ok'.

2013-11-02  Artyom Poptsov  <poptsov.artyom@gmail.com>

	* src/message.scm (auth-req:pubkey-state): New procedure.
	* src/message-func.c (get_auth_req): Store public key state in the
	vector.

	* examples/ssshd.scm: Add to the repository.
	* examples/README: Update.

	* src/server-func.c (guile_ssh_server_listen_x): Rename to
	`guile_ssh_server_listen'.
	* server.scm (server-listen!): Rename to `server-listen'.

	Fix a error with double free of memory.  The problem was that SSH
	keys are usually freed along with the object that contains them.
	For example, if a key is gotten from a SSH session it will be
	freed along with the session.  Not if we try to free the memory
	taken by the key then we get "double free" error.  To prevent it
	the new field in the key smob structure is introduced to track who
	is responsible for freeing the key.
	* src/key-type.h (key_data): Add "is_to_be_freed" field.
	* src/key-type.c (free_key_smob): Check if the key must be freed.
	* src/key-func.c (guile_ssh_private_key_from_file)
	(guile_ssh_public_key_from_private_key)
	(guile_ssh_public_key_from_file): Set "is_to_be_freed" field for
	the key.
	* src/message-func.c (get_auth_req): Mark a key that it must not
	be freed by GC.

2013-10-28  Artyom Poptsov  <poptsov.artyom@gmail.com>

	* src/key-type.c (free_key_smob): Fix warnings.
	* src/key-func.c (guile_ssh_public_key_to_string): Likewise.

	* src/key-type.c (free_key_smob): Use `publickey_free' instead of
	`ssh_key_free'.

	* Makefile.am (SUBDIRS): Add examples/
	* configure.ac: Add examples/Makefile
	* examples/: Add to the repository.

	* src/server.scm (server-set-message-callback!): Remove.
	* src/server-func.c (callback)
	(guile_ssh_server_set_message_callback_x): Remove.

2013-10-27  Artyom Poptsov  <poptsov.artyom@gmail.com>

	* src/message-func.c: Update comments.  Re-organize order of
	procedures.
	(get_service_req, get_channel_open_req): New procedures.
	(guile_ssh_message_get_req): Handle SSH_REQUEST_SERVICE and
	SSH_REQUEST_CHANNEL_OPEN.

	* src/message.scm (service-req:service, channel-open-req:orig)
	(channel-open-req:orig-port, channel-open-req:dest)
	(channel-open-req:dest-port): New procedures.

	* src/message-func.c (guile_ssh_message_service_reply_success)
	(guile_ssh_message_auth_reply_success)
	(guile_ssh_message_auth_reply_public_key_success)
	(guile_ssh_message_channel_request_open_reply_accept): Add
	description.

2013-10-26  Artyom Poptsov  <poptsov.artyom@gmail.com>

	* src/message-func.c (guile_ssh_message_service_reply_success):
	New procedure.
	* src/message.scm: Add commentary.
	(message-service-reply-success): Export.

2013-10-20  Artyom Poptsov  <poptsov.artyom@gmail.com>

	* src/message.scm (exec-req:cmd): Export.

2013-10-19  Artyom Poptsov  <poptsov.artyom@gmail.com>

	* src/message.scm: Unify way of getting information from requests.
	(auth-req:user, auth-req:password, auth-req:pubkey, pty-req:term)
	(pty-req:width, pty-req:height, pty-req:pxwidth)
	(pty-req:pxheight, env-req:name, env-req:value, exec-req:cmd)
	(global-req:addr, global-req:port): New procedures.
	* src/message-func.c (get_auth_req, get_pty_req, get_env_req)
	(get_exec_req, get_global_req, guile_ssh_message_get_req): New
	procedures.
	(guile_ssh_message_auth_get_user)
	(guile_ssh_message_auth_get_password)
	(guile_ssh_message_auth_get_public_key)
	(guile_ssh_message_exec_get_command): Remove.

	* src/message-func.c (_scm_member_p): New procedure.
	(guile_ssh_message_auth_set_methods_x): Improve.

	Improve printing of SSH keys.
	* src/key-type.c (print_key): New procedure.
	(init_key_type): Register the callback for printing.
	(guile_ssh_key_get_type): Use `ssh_privatekey_type' instead of
	`ssh_key_type'.

2013-10-17  Artyom Poptsov  <poptsov.artyom@gmail.com>

	* src/message-func.c (guile_ssh_message_exec_get_command): New
	procedure.
	* src/message.scm (message-exec-get-command): Export.

2013-10-10  Artyom Poptsov  <poptsov.artyom@gmail.com>

	* src/server-func.c: Fix a comment.
	(guile_ssh_server_listen_x): Fix a typo.

	Unificate the way of server configuration: use `server-set!' to set
	server to the blocking/nonblocking mode.
	* src/server-func.c (set_option): Handle 'blocking-mode
	(guile_ssh_server_set_blocking_x): Remove procedure.

	* src/server.scm (server-set-blocking!): Remove procedure.
	(make-server): Handle "blocking-mode" keyword.

	* src/server-func.c (set_option): Don't use TYPE macro.
	(TYPE): Remove the macro.
	(set_blocking_mode): New procedure.

2013-09-29  Artyom Poptsov  <poptsov.artyom@gmail.com>

	* src/message-func.c (guile_ssh_message_auth_get_password): Return
	a password as a string instead of a symbol.

2013-09-26  Artyom Poptsov  <poptsov.artyom@gmail.com>

	* src/server-type.c (guile_ssh_make_server): Change Scheme name to
	`%make-server'.
	* src/server.scm (make-server): New procedure.

2013-09-25  Artyom Poptsov  <poptsov.artyom@gmail.com>

	* src/session-func.c (guile_ssh_connect): Rename to
	`guile_ssh_connect_x'.  Throw an exception on error.
	(guile_ssh_authenticate_server): Throw an exception on error.

	* src/session-func.h: Add `guile_ssh_connect_x'.  Add
	`guile_ssh_authenticate_server'.

	* src/session-type.c (guile_ssh_make_session): Change Scheme name
	to `%make-session'.
	* src/session.scm (make-session): New procedure.

2013-09-24  Artyom Poptsov  <poptsov.artyom@gmail.com>

	* src/message-func.c (guile_ssh_message_reply_default)
	(guile_ssh_message_auth_reply_success)
	(guile_ssh_message_auth_reply_public_key_success)
	(guile_ssh_message_channel_request_reply_success)
	(guile_ssh_message_auth_set_methods_x): Throw an exception on
	error.  Make return value undefined.  Change the description.
	* src/server-func.c (guile_ssh_server_set_x)
	(guile_ssh_server_listen_x, guile_ssh_server_handle_key_exchange):
	Likewise.

	* src/session-func.c (guile_ssh_write_known_host): Throw an
	exception on error.  Make return value undefined.
	* src/channel-func.c (guile_ssh_channel_open_session)
	(guile_ssh_channel_request_exec, guile_ssh_channel_request_env)
	(guile_ssh_channel_close): Likewise.

2013-09-22  Artyom Poptsov  <poptsov.artyom@gmail.com>

	* src/server-func.c (guile_ssh_server_accept_x): Rename to
	`guile_ssh_server_accept'.  Change Scheme name to `server-accept'.
	Change the function so it has no side effects.
	(guile_ssh_server_listen): Rename to `guile_ssh_server_listen_x'
	because of side effects.  Change Scheme name to `server-listen!'.

	* src/server-func.h: Update.
	* src/server.scm: Export `server-accept'.  Rename `server-listen'
	to `server-listen!'.

	* src/message-func.c
	(guile_ssh_message_channel_request_reply_success): New procedure.
	* src/message.scm (message-channel-request-reply-success): Export.

	* src/session-func.c (guile_ssh_write_known_host): Fix the wrong
	Scheme name: rename to `write-known-host!'.
	* src/session.scm: Likewise.

2013-09-21  Artyom Poptsov  <poptsov.artyom@gmail.com>

	* src/channel-func.c (guile_ssh_channel_write): New procedure.
	* src/channel.scm: Likewise.

	* NEWS: Update.

	* src/session-func.c (session_options): Don't use TYPE macro to
	get names of SSH constants.
	(set_option): Likewise.
	(TYPE): Remove the macro.

	* src/auth.c, src/auth.scm, src/channel-func.c,
	src/channel-type.c, src/channel.scm, src/key-func.c,
	src/key-type.c, src/key.scm, src/session-func.c,
	src/session-type.c, src/session.scm, src/version.c,
	src/version.scm, src/message-func.c, src/message-type.c,
	src/message.scm, src/server-func.c, src/server-type.c,
	src/server.scm: Remove "ssh:" prefix from functions names.  Update
	comments.

	Implement the SSH message type.
	* src/Makefile.am: Add message* files.
	* src/server-func.c (guile_ssh_server_set_message_callback_x)
	(guile_ssh_server_message_get, callback): New procedures.
	* src/server.scm (ssh:server-set-message-callback!)
	(ssh:server-message-get): Export.
	* src/message-func.c, src/message-func.h, src/message-main.c,
	src/message-type.c, src/message-type.h, src/message.scm: New
	files.

2013-08-28  Artyom Poptsov  <poptsov.artyom@gmail.com>

	Implement the basic server functionality.
	* src/server-func.c, src/server-func.h, src/server-main.c,
	src/server-type.c, src/server-type.h, src/server.scm: New files.
	* src/Makefile.am: Add server related sources.

2013-08-26  Artyom Poptsov  <poptsov.artyom@gmail.com>

	* src/session-func.c: Use a short macro for getting long SSH
	options names.
	(TYPE): New macro.
	(set_option): Use TEST macro.

2013-08-25  Artyom Poptsov  <poptsov.artyom@gmail.com>

	Use the Guile magic snarfer to make guile_ssh_* functions visible
	to the Scheme world.  Use functions names as they seen from Scheme
	instead of C names in type check macros.
	* src/auth.c, src/channel-func.c, src/channel-type.c,
	src/key-func.c, src/key-type.c, src/session-func.c,
	src/session-type.c, src/version.c: Use snarfing macros.
	* src/Makefile.am: Use guile-snarf to generate needed files.  Fix
	some comments.
	* configure.ac: Use AM_SILENT_RULES.
	* .gitignore: Ignore files produced by the magic snarfer.

2013-07-29  Artyom Poptsov  <poptsov.artyom@gmail.com>

	* src/channel-func.c (guile_ssh_channel_read): Fix memory
	corruption during freeing of the allocated memory.  Initialize
	allocated memory with zeroes.  Don't use dynwind.
	* NEWS: Update.

2013-07-20  Artyom Poptsov  <poptsov.artyom@gmail.com>

	* NEWS: Update.

2013-07-19  Artyom Poptsov  <poptsov.artyom@gmail.com>

	* src/session-func.c: Fix a typo in the option symbol:
	'strcthostkeycheck -> 'stricthostkeycheck
	(set_bool_opt): Fix the assertion for the third argument: expect
	a boolean value instead of an integer value.

2013-07-14  Artyom Poptsov  <poptsov.artyom@gmail.com>

	* configure.ac, NEWS: Bump version to 0.3.1

	Fix several bugs.
	* src/threads.c, src/threads.h: Fix a bug with variable
	initialization: use constant value to initialize SSH threads
	state.
	* src/Makefile.am (libguile_ssh_la_SOURCES): Add missed files.
	(libguile_ssh_la_LDFLAGS): Add missed flags.

	* src/channel-type.c (guile_ssh_make_channel): Cleanup the code.

	* README: Add info about dependencies.
	* TODO: Update.

	Make the library thread-safe.
	* src/channel-main.c (init_channel): Initialize threads.
	* src/key-main.c (init_key): Likewise.
	* src/session-main.c (init_session): Likewise.
	* src/threads.c, src/threads.c: New files.

2013-07-13  Artyom Poptsov  <poptsov.artyom@gmail.com>

	Use a simpler method to GC'ing of SSH channels.  The idea is that
	we don't have to free resources allocated by a channel during its
	GC'ing, because these resources will be freed anyway when the
	related SSH session is GC'ed.  However, to be able to control
	allocating of resources more precisely, introduce new procedure
	ssh:free-channel! that can be used for freeing resources allocated
	by a channel.
	* src/channel-func.c (guile_ssh_channel_free): New procedure.
	(init_channel_func): Add ssh:free-channel!
	* src/channel-type.c (free_channel): Don't free channel resourses.
	(guile_ssh_make_channel): Remove extra code.
	* src/channel-type.h: Remove the extra field from channel_data.
	* src/channel.scm: Add ssh:free-channel!
	* src/session-type.c (free_session): Remove extra code.

	* configure.ac, NEWS: Bump version to 0.3

	Implement equalp callbacks for smobs.
	* src/channel-type.c (equalp_channel): New procedure.
	(init_channel_type): Register the equalp callback.
	* src/key-type.c (equalp_key): New procedure.
	(init_key_type): Register the equalp callback.
	* src/session-type.c (equalp_session): New procedure.
	(init_session_type): Register the equalp callback.

	* src/session-type.c (_scm_to_ssh_session): New procedure.
	(free_session): Use _scm_to_ssh_session.
	* src/session-type.h: (_scm_to_ssh_session): New procedure.
	* src/key-type.c (free_key_smob, guile_ssh_key_get_type): Use
	_scm_to_ssh_key to get smob data.
	(guile_ssh_is_public_key_p): Likewise.  Use _public_key_p to check
	the key type.
	(guile_ssh_is_private_key_p): Use _scm_to_ssh_key.  Use
	_private_key_p to check the key type.
	(_scm_to_ssh_key, _private_key_p, _public_key_p): New procedures.
	* src/key-type.h (_scm_to_ssh_key, _private_key_p, _public_key_p):
	New procedures.
	* src/channel-type.c (_scm_to_ssh_channel): New procedure.
	(guile_ssh_make_channel): Use _scm_to_ssh_session.
	* src/channel-type.h (_scm_to_ssh_channel): New procedure.
	* src/auth.c (guile_ssh_userauth_pubkey)
	(guile_ssh_userauth_password, guile_ssh_userauth_none)
	(guile_ssh_userauth_get_list): Use _scm_to_* to get smob data and
	predicates related so corresponding types to check their types.
	Clean up the code.
	* src/session-func.c (guile_ssh_blocking_flush)
	(guile_ssh_session_set, guile_ssh_connect, guile_ssh_disconnect)
	(guile_ssh_get_protocol_version, guile_ssh_get_error)
	(guile_ssh_authenticate_server, guile_ssh_get_public_key_hash)
	(guile_ssh_write_known_host, guile_ssh_is_connected_p): Use
	_scm_to_ssh_session.
	* src/key-func.c (guile_ssh_public_key_to_string)
	(guile_ssh_private_key_from_file)
	(guile_ssh_public_key_from_private_key)
	(guile_ssh_public_key_from_file): Use _scm_to_ssh_key to get smob
	data.  Use _private_key_p and _public_key_p predicates to check
	smob type.
	* src/channel-func.c (guile_ssh_channel_open_session)
	(guile_ssh_channel_request_exec, guile_ssh_channel_request_env)
	(guile_ssh_channel_pool, guile_ssh_channel_read)
	(guile_ssh_channel_close, guile_ssh_channel_is_open_p)
	(guile_ssh_channel_is_eof_p): Use _scm_to_ssh_channel.

	* src/channel-func.c (guile_ssh_channel_close): Fix return value:
	return SCM_BOOL_T if channel is closed successfully, SCM_BOOL_F
	otherwise.

	Fix GC'ing of SSH objects: the program doesn't crashes anymore
	during GC'ing of channels and keys.
	* src/session-type.c (free_session): Mark all related channels as
	freed.
	(guile_ssh_make_session): Initialize the channels array.
	* src/key-type.c (mark_key_smob): Fix smob marking.
	* src/channel-type.c (free_channel): Check if the channel has been
	already freed along with the related SSH session.
	(guile_ssh_make_channel): Store the reference to the channel in
	the array of channels related to the SSH session.
	* src/channel-type.h: Add is_channel_alive field to channel_data.
	* TODO: Add to the repository.

2013-06-23  Artyom Poptsov  <poptsov.artyom@gmail.com>

	* src/key-type.h: Improve storing of public keys represented as a
	SSH string -- store the key type along with the key itself.
	* src/key-func.c (guile_ssh_public_key_from_file): Likewise.
	(public_key_to_ssh_string): Update.
	* src/key-type.c (guile_ssh_key_get_type): New function.
	(scm_from_ssh_key_type): New static function.
	(free_key_smob): Update.
	(init_key_type): Define ssh:get-key-type.
	* src/key.scm: Export ssh:get-key-type.

2013-06-16  Artyom Poptsov  <poptsov.artyom@gmail.com>

	* src/auth.c (guile_ssh_userauth_get_list): Fix a bug with wrong
	scm_append call during making the list.

	Implement ssh:userauth-get-list that returns a list of available
	authentication methods for a given SSH session.
	* src/auth.c (guile_ssh_userauth_get_list): New function.
	(init_auth_func): Define ssh:userauth-get-list.

	* src/auth.h: Likewise.
	* src/auth.scm: Add ssh:userauth-get-list.

2013-06-15  Artyom Poptsov  <poptsov.artyom@gmail.com>

	* src/key-func.c: Fix a comment.

	Improve working with public keys.  Because some libssh functions
	working with public keys represented as a ssh_string instead of a
	ssh_public_key, we try to hide this peculiarity so all kinds of
	keys are look like a key_smob from the Scheme perspective.
	* src/key-type.h: Add ssh_public_key_str to key_data struct.
	* src/key-type.c (free_key_smob): Handle public keys that
	represented by a ssh_string.
	(guile_ssh_is_public_key_p): Likewise.
	* src/key-func.c (public_key_to_ssh_string): New function.
	(guile_ssh_public_key_to_string): Fix converting a public key.
	(guile_ssh_public_key_from_file): Make it work.

	* src/key-func.h: Add public_key_to_ssh_string.
	* src/Makefile.am: Add base64.c
	* src/base64.c, src/base64.h: New files.

2013-06-08  Artyom Poptsov  <poptsov.artyom@gmail.com>

	* src/channel-func.c: Include error.h
	(guile_ssh_channel_read): Initialize obtained_data with
	SCM_BOOL_F
	* src/auth.c: Include error.h
	(guile_ssh_userauth_pubkey): Initialize strings with null.

	* src/session-func.c (guile_ssh_connect)
	(guile_ssh_blocking_flush): Return 'error by default.

	* src/session-func.c (set_uint32_opt): Fix wrong variable
	assignment.

	* src/Makefile.am (AM_LDFLAGS): Fix flags.
	(AM_CFLAGS): Likewise.  Add "-Wall" and "-g" flags.

	* src/key-func.c (guile_ssh_public_key_to_string): Fix SCM_ASSERT
	call.

2013-05-26  Artyom Poptsov  <poptsov.artyom@gmail.com>

	* src/channel-func.c (guile_ssh_channel_read): Fix call of
	undefined function.
	* src/key-func.c (guile_ssh_private_key_from_file): Likewise.
	Improve error handling.

2013-05-25  Artyom Poptsov  <poptsov.artyom@gmail.com>

	* configure.ac, NEWS: Bump version to 0.2

	* src/channel-func.c (guile_ssh_channel_is_eof_p)
	(guile_ssh_channel_is_open_p, guile_ssh_channel_close)
	(guile_ssh_channel_read, guile_ssh_channel_pool)
	(guile_ssh_channel_request_env, guile_ssh_channel_request_exec)
	(guile_ssh_channel_open_session): Add check for smob type.

	* src/auth.c: Fix comment.
	* src/key-func.c: Add comments.

	* src/auth.h, src/channel-func.h, src/channel-type.h, src/error.h,
	src/key-func.h, src/key-type.h, src/session-func.h,
	src/session-type.h: Mark prototypes as external functions.
	Simplify SCM functions arg list.

2013-05-24  Artyom Poptsov  <poptsov.artyom@gmail.com>

	* src/auth.c (guile_ssh_userauth_none): New function.
	(ssh_auth_result_to_symbol): New static function.
	(guile_ssh_userauth_pubkey): Use ssh_auth_result_to_symbol to
	convert auth result to a Scheme symbol.
	(guile_ssh_userauth_password): Likewise.
	* src/auth.scm: Export ssh:userauth-none!

	* src/session-func.c: Add comments.
	(set_option): Implement missed options.
	(set_port_opt): New static function.

2013-05-19  Artyom Poptsov  <poptsov.artyom@gmail.com>

	* src/session.scm: Export ssh:get-error

	* src/session-func.c (set_uint64_opt): Remove extra semicolon.

	* .gitignore: Update.

	* src/session-type.c (guile_ssh_make_session): Return SCM_BOOL_F
	on error.

	* Clean up the code.  Fix coding style.

	* src/auth.scm: Fix comments.

	* Improve the library.
	Quite stable version, but some functions are not implemented yet.

2013-05-12  Artyom Poptsov  <poptsov.artyom@gmail.com>

	* src/ssh-error.c: Include libguile.h

	* src/session.c (guile_ssh_blocking_flush): Fix a misspelled
	function name: scm_blockign_flush -> ssh_blocking_flush
	* src/channel.c (guile_ssh_channel_poll): Fix a misspelled
	function name: scm_is_boolean -> scm_is_bool
	(guile_ssh_channel_read): Likewise.  Fix variable names.

	* COPYING, INSTALL, NEWS: Add to the repository.

	* AUTHORS: Add to the repository.

	* README: Add to the repository.

	* src/Makefile.am: Include Scheme files in the distribution.
<|MERGE_RESOLUTION|>--- conflicted
+++ resolved
@@ -1,6 +1,12 @@
 2014-01-29  Artyom Poptsov  <poptsov.artyom@gmail.com>
 
-<<<<<<< HEAD
+	* doc/api-sessions.texi (Sessions): Add general description of a
+	session and its relationships with channels.
+
+	* doc/api-messages.texi (Message Handling): Add description for
+	`message-reply-success' and for
+	`message-channel-request-reply-success' procedure.
+
 	* tests/client-server.scm (make-server-for-test): New procedure.
 	(spawn-server-thread): New macro.
 	(cancel-server-thread): New procedure.
@@ -9,14 +15,6 @@
 	("userauth-password!, success", "userauth-password!, denied")
 	("userauth-password!, partial", "userauth-pubkey!, success"): New
 	TCs.
-=======
-	* doc/api-sessions.texi (Sessions): Add general description of a
-	session and its relationships with channels.
-
-	* doc/api-messages.texi (Message Handling): Add description for
-	`message-reply-success' and for
-	`message-channel-request-reply-success' procedure.
->>>>>>> f3f543ba
 
 2014-01-28  Artyom Poptsov  <poptsov.artyom@gmail.com>
 
