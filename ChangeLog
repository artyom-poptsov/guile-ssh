--- conflicted
+++ resolved
@@ -1,6 +1,19 @@
 2013-09-21  Artyom Poptsov  <poptsov.artyom@gmail.com>
 
-<<<<<<< HEAD
+	* NEWS: Update.
+
+	* src/session-func.c (session_options): Don't use TYPE macro to
+	get names of SSH constants.
+	(set_option): Likewise.
+	(TYPE): Remove the macro.
+
+	* src/auth.c, src/auth.scm, src/channel-func.c,
+	src/channel-type.c, src/channel.scm, src/key-func.c,
+	src/key-type.c, src/key.scm, src/session-func.c,
+	src/session-type.c, src/session.scm, src/version.c,
+	src/version.scm: Remove "ssh:" prefix from functions names.
+	Update comments.
+
 	Implement the SSH message type.
 	* src/Makefile.am: Add message* files.
 	* src/server-func.c (guile_ssh_server_set_message_callback_x)
@@ -17,21 +30,6 @@
 	* src/server-func.c, src/server-func.h, src/server-main.c,
 	src/server-type.c, src/server-type.h, src/server.scm: New files.
 	* src/Makefile.am: Add server related sources.
-=======
-	* NEWS: Update.
-
-	* src/session-func.c (session_options): Don't use TYPE macro to
-	get names of SSH constants.
-	(set_option): Likewise.
-	(TYPE): Remove the macro.
-
-	* src/auth.c, src/auth.scm, src/channel-func.c,
-	src/channel-type.c, src/channel.scm, src/key-func.c,
-	src/key-type.c, src/key.scm, src/session-func.c,
-	src/session-type.c, src/session.scm, src/version.c,
-	src/version.scm: Remove "ssh:" prefix from functions names.
-	Update comments.
->>>>>>> 72925811
 
 2013-08-26  Artyom Poptsov  <poptsov.artyom@gmail.com>
 
