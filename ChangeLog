--- conflicted
+++ resolved
@@ -1,4 +1,15 @@
-<<<<<<< HEAD
+2014-07-02  Artyom Poptsov  <poptsov.artyom@gmail.com>
+
+	* ssh/log.c (guile_ssh_default_libssh_log_printer): Don't print the
+	function name because it is already included in the message passed to
+	the callback.
+
+	* ssh/log.scm (format-log): New procedure.
+	* ssh/log.c: Add copyright information.
+	(guile_ssh_write_log): New procedure.
+	* doc/api-logging.texi (Logging): Add information about `format-log'
+	procedure.
+
 2014-06-29  Artyom Poptsov  <poptsov.artyom@gmail.com>
 
 	* ssh/session-func.c (guile_ssh_blocking_flush): Return `error' symbol
@@ -6,18 +17,6 @@
 	valid constants described in `libssh.h'.
 	(guile_ssh_connect_x, guile_ssh_authenticate_server): Likewise.
 	* doc/api-sessions.texi (Sessions): Update.
-=======
-2014-07-02  Artyom Poptsov  <poptsov.artyom@gmail.com>
-
-	* ssh/log.c (guile_ssh_default_libssh_log_printer): Don't print the
-	function name because it is already included in the message passed to
-	the callback.
-
-	* ssh/log.scm (format-log): New procedure.
-	* ssh/log.c: Add copyright information.
-	(guile_ssh_write_log): New procedure.
-	* doc/api-logging.texi (Logging): Add information about `format-log'
-	procedure.
 
 2014-06-28  Artyom Poptsov  <poptsov.artyom@gmail.com>
 
@@ -32,7 +31,6 @@
 	ssh/server.scm, ssh/session.scm, ssh/version.scm: Use (ssh log).
 	* tests/log.scm: New TS.
 	* tests/Makefile.am (SCM_TESTS): Add `log.scm'.
->>>>>>> 03e3292b
 	* NEWS: Update.
 
 2014-06-22  Artyom Poptsov  <poptsov.artyom@gmail.com>
