--- conflicted
+++ resolved
@@ -65,13 +65,10 @@
             node-repl-port
             make-node
             node-eval
-<<<<<<< HEAD
             node-eval-1
-=======
             node-guile-version
             node-run-server
             node-server-running?
->>>>>>> 7cb7986e
 
             node-open-rrepl
             rrepl-eval
@@ -302,7 +299,6 @@
     (rrepl-skip-to-prompt repl-channel)
     (rrepl-eval repl-channel quoted-exp)))
 
-<<<<<<< HEAD
 (define (node-eval-1 node quoted-exp)
   "Evaluate QUOTED-EXP on the node and return the evaluated result.  The
 procedure returns the 1st evaluated value if multiple values were returned."
@@ -311,7 +307,7 @@
     (if (vector? eval-num)
         (vector-ref result 0)
         result)))
-=======
+
  
 (define (node-guile-version node)
@@ -321,6 +317,5 @@
       (rexec node "which guile && guile --version")
     (and (zero? rc)
          result)))
->>>>>>> 7cb7986e
 
 ;;; node.scm ends here