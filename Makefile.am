--- conflicted
+++ resolved
@@ -19,8 +19,7 @@
 
 ACLOCAL_AMFLAGS = -I m4 --install
 
-<<<<<<< HEAD
-SUBDIRS = src examples build-aux m4
+SUBDIRS = src examples build-aux m4 doc
 
 # Tests.
 
@@ -43,7 +42,4 @@
 
 tests: $(SCM_TESTS:%.scm=%.log)
 
-CLEANFILES = tests/*.log
-=======
-SUBDIRS = src examples build-aux m4 doc
->>>>>>> e006bb1b
+CLEANFILES = tests/*.log