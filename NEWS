--- conflicted
+++ resolved
@@ -44,10 +44,8 @@
 ** Rename `userauth-pubkey-auto!' to `userauth-public-key/auto!'
 ** New `userauth-public-key/try' procedure in (ssh auth)
 ** New `bytevector->hex-string' procedure in (ssh key)
-<<<<<<< HEAD
 ** New `channel-open-forward' procedure in (ssh channel)
 ** New `channel-open-forward/reverse' procedure in (ssh channel)
-=======
 ** New `session-get' procedure in (ssh session)
 ** Improve printing of Guile-SSH objects
 *** Print more detailed information about `session' object
@@ -55,7 +53,6 @@
 *** Print object address for `channel' object
 *** Print object address for `message' object
 *** Print object address for `key' object
->>>>>>> 38cf37e1
 ** Changes in tests
 *** Add tests for Guile-SSH keys
 *** Add tests for `authenticate-server' procedure
