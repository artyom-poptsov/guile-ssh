Guile-SSH News
--------------

* Unreleased

<<<<<<< HEAD
** New `userauth-autopubkey!' procedure.
   The procedure can be used for public key authentication with a SSH
   agent.

** examples/sssh.scm now uses `userauth-autopubkey!'.

** New `session?' procedure.

** New `server?' procedure.
=======
** Implement Guile-SSH channels as GNU Guile ports.
   Now channels can be used with regular procedures such as `display',
   `write' and `read-line'.

** New procedures.
   `channel-set-stream!', `channel-get-stream'.

** Remove procedures.
   These procedures are removed due to changes in Guile-SSH channel
   API: `close-channel!', `channel-poll' `free-channel!',
   `channel-read`, `channel-write'.

** Update sssh/ssshd example.
   `examples/sssh.scm' and `examples/ssshd.scm' are updated to use the
   new Guile-SSH channel API.

** Add echo server/client example.
   See `examples/echo' directory.
>>>>>>> 16642361

* Changes in version 0.4.0 (2013-11-26)

** Port the library to GNU Guile version 2.0
   Now the library works with GNU Guile version 2.0 as well as 1.8.

** Remove "ssh:" prefix from procedures names.
   If it is needed, an user's prefix can be added by setting a renamer
   for a module on loading.  See the documentation for the GNU Guile
   module system.

** Implement basic SSH server API.

** Fix a memory corruption in `channel-read'
   The problem was seen on reading of an output from "lsb_release -a"
   command.

** Fix a memory corruption during GC'ing of SSH keys.

** Fix a bug in `session-set!'
   Fix the bug that leads to an error if the user tried to set a
   correct boolean option.

** New `channel-write' procedure.

** New `channel-request-pty' procedure.

** New `channel-request-shell' procedure.

** New `channel-set-pty-size!' procedure.

** Fix the name of `write-known-host!'
   The procedure was called `authenticate-server' by mistake.  Rename
   it to `write-known-host!'.

** Change error handling in some procedures.
   Now `write-known-host!', `channel-open-session',
   `channel-request-exec', `channel-request-env', `close-channel!',
   throw an exception on error.  The return value of these procedures
   now is undefined.

** `authenticate-server' now throws guile-ssh-error exception on error.
   Don't return the 'error symbol, throw an exception instead.

** `server-set!' now throws guile-ssh-error exception on error.
   The return value now is undefined.

** Rename `make-session' to `%make-session'.
   See `make-session' below.

** New `make-session' procedure.
   This is a convenient wrapper for `%make-session' which allows to
   set session options by passing them as keywords.

** Rename `connect' to `connect!'.
   
** Fix a typo in an option symbol
   'strcthostkeycheck -> 'stricthostkeycheck

** Fix an infinite loop in `public-key->string'.
   The problem was observed on Ubuntu GNU/Linux 10.04 LTS.

** Add examples to the repository.
   See the "examples/" directory.

** Improve printing of SSH keys, channels and messages.
   Examples: #<public rsa key>, #<open ssh channel>


* Changes in version 0.3.1 (2013-07-14)

** Use a simpler method to GC'ing of SSH channels.
   The idea is that we don't have to free resources allocated by a
   channel during its GC'ing, because these resources will be freed
   anyway when the related SSH session is GC'ed.  However, to be able
   to control allocating of resources more precisely, introduce new
   procedure ssh:free-channel! that can be used for freeing resources
   allocated by a channel.

** ssh:free-channel!
   New procedure.

** Make the library thread-safe.


* Changes in version 0.3 (2013-07-13)

** Improve working with public keys.
   Because some libssh functions are working with public keys
   represented as a ssh_string instead of a ssh_public_key, we try to
   hide this peculiarity so all kinds of keys are look like a <key>
   class from the Scheme perspective.

** Fix segmentation faults on GC'ing of SSH objects.
   The program doesn't crashes anymore during GC'ing of SSH objecs.

** ssh:public-key-from-file
   Make it work.  Return newly created <key> instance or #f on error.

** ssh:public-key->string
   Take a key as a <key> instance.

** ssh:private-key-from-file
   Fix call to an undefined procedure.  Return #f on error.

** ssh:get-key-type
   New procedure.  The procedure returns type for a passed <key>
   instance.  Possible types are: 'dss, 'rsa, 'rsa1, 'unknown

** ssh:userauth-get-list
   New procedure.  The procedure returns a list of available
   authentication methods for a given SSH session

** ssh:channel-read
   Fix call to an undefined procedure.  Throw guile-ssh-error
   exception on error.

** ssh:close-channel!
   Fix return value: return #t if channel is closed successfully, #f
   otherwise.

** ssh:blocking-flush!
   Return 'error by default.

** ssh:session-set!
   Fix a bug with uint32 options setting.

** SSH objects now comparable.


* Changes in version 0.2 (2013-05-25)

** Release of the first stable version of Guile-SSH.

Local Variables:
mode: outline
End:<|MERGE_RESOLUTION|>--- conflicted
+++ resolved
@@ -3,23 +3,18 @@
 
 * Unreleased
 
-<<<<<<< HEAD
+** Implement Guile-SSH channels as GNU Guile ports.
+   Now channels can be used with regular procedures such as `display',
+   `write' and `read-line'.
+
 ** New `userauth-autopubkey!' procedure.
    The procedure can be used for public key authentication with a SSH
    agent.
 
 ** examples/sssh.scm now uses `userauth-autopubkey!'.
 
-** New `session?' procedure.
-
-** New `server?' procedure.
-=======
-** Implement Guile-SSH channels as GNU Guile ports.
-   Now channels can be used with regular procedures such as `display',
-   `write' and `read-line'.
-
 ** New procedures.
-   `channel-set-stream!', `channel-get-stream'.
+   `channel-set-stream!', `channel-get-stream', `session?', `server?'.
 
 ** Remove procedures.
    These procedures are removed due to changes in Guile-SSH channel
@@ -32,7 +27,8 @@
 
 ** Add echo server/client example.
    See `examples/echo' directory.
->>>>>>> 16642361
+
+ 
 * Changes in version 0.4.0 (2013-11-26)
 
