# -*- mode: org; -*-

<<<<<<< HEAD
[[./doc/logo.png]]

Guile-SSH is a library that provides access to the [[https://en.wikipedia.org/wiki/Secure_Shell][SSH protocol]] for
programs written in [[https://www.gnu.org/software/guile/][GNU Guile]] interpreter.  It is a wrapper to the
underlying [[http://www.libssh.org/][libssh]] library.
=======
Guile-SSH is a library that provides access to the [[https://en.wikipedia.org/wiki/Secure_Shell][SSH protocol]] for programs
written in [[https://www.gnu.org/software/guile/][GNU Guile]] interpreter.  It is built upon the [[https://www.libssh.org/][libssh]] library.
>>>>>>> fe6cc71f

* Features
  - The API that is sufficient for building of standalone SSH clients and
    servers, or for embedding client/server functionality in your lispy Scheme
    applications.
  - Several authentication methods are supported, including password
    authentication, public key and SSH agent authentication methods.
  - Key management procedures: you can make key pairs, read keys from files,
    get key hashes, get public keys from private keys etc.  DSS, RSA, RSA1 and
    ECDSA (by means of OpenSSL) are supported.
  - Port forwarding procedures and high-level API for creating of SSH tunnels.
  - Distributed forms (=dist-map=, =distribute=, ...) that allow to spread the
    evaluation of Scheme code between remote hosts.  Or you can just connect
    to a remote REPL from Scheme using =with-ssh= procedure and evaluate some
    expressions.  No special server needed on the remote side, just an SSH
    daemon and GNU Guile installed!
  - SFTP client API allows you to read and write remote files over the SSH
    protocol right from the Scheme code.
  - Remote popen API that allows you to make either input, output or
    bidirectional pipes to remote processes.
  - Detailed documentation in Texinfo format with examples included, even more
    examples in =examples= directory.
* Requirements

 - [[https://www.gnu.org/software/guile/][GNU Guile]] 2.0.x
 - [[http://www.libssh.org/][libssh]] 0.6.4 or 0.6.5

* Distribution

Files:
 - AUTHORS contains list of people who contributed to the library
   development.
 - COPYING contains the terms of GNU General Public License.
 - INSTALL contains general instructions for building/installing of
   Guile-SSH.
 - NEWS describes user-visible changes.
 - TODO contains plans for the further development and list of known bugs.

Directories:
 - examples     -- Examples of Guile-SSH usage.
 - libguile-ssh -- Sources of the Guile-SSH library.
 - modules      -- Scheme modules.
 - doc          -- Documentation in Texinfo format.
 - tests        -- Unit tests.

Files are usually installed according to the prefix specified to
=configure= script, =/usr/local= by default.  Building and installing
gives you:

Libraries, in =${prefix}/lib=:
 - libguile-ssh.so.<version>
 - libguile-ssh.la
 - libguile-ssh.a

Guile modules, in =${GUILE_SITE}/ssh=:
 - auth.scm    -- User authentication.
 - channel.scm -- Channel manipulation.
 - dist.scm    -- Distributed forms.
   - dist/job.scm  -- Low-level distributed job API.
   - dist/node.scm -- Low-level distributed node API.
 - key.scm     -- Keys management.
 - log.scm     -- Interface to libssh logging facilities
 - message.scm -- Procedures for working with SSH messages.
 - popen.scm   -- Remote popen API.
 - server.scm  -- Server API.
 - session.scm -- Session management.
 - sftp.scm    -- SFTP client API.
 - tunnel.scm  -- SSH tunnels.
 - version.scm -- Information about versions.

All the modules will be compiled and produced .go files will be installed to
=site-ccache= directory which is something like this:
=${libdir}/guile/2.0/site-ccache/ssh/=.

Documentation in Info format, in =${prefix}/share/info/=:
 - guile-ssh.info

Examples, in =${prefix}/share/guile-ssh/examples=:
 - ssshd.scm    -- SSH server example.
 - sssh.scm     -- SSH client example.
 + echo/
   - client.scm -- Echo client example.
   - server.scm -- Echo server example.
 + rpc/
   - client.scm -- A simple Guile-RPC client that makes an RPC call over
     a Guile-SSH tunnel.
   - server.scm -- A simple Guile-RPC server.
 - rrepl.scm    -- Remote REPL example.
 - sscp.scm     -- Scheme secure copy.
 - pg-tunnel.scm -- Connect to a PostgreSQL instance through an SSH tunnel.

* Installation

For a basic explanation of the installation of the package, see the
INSTALL file.

Please *note* that you will need [[https://www.gnu.org/software/automake/][Automake]] 1.12 or later to run
self-tests with =make check= (but the library itself can be built with
older Automake version such as 1.11).

*important* You probably want to call configure with the
=--with-guilesitedir= option so that this package is installed in
Guile's default path.  But, if you don't know where your Guile site
directory is, run =configure= without the option, and it will give you
a suggestion.

* Usage
Please see the documentation in Info format for API documentation and usage
examples -- you can open it by typing =info guile-ssh= in the shell, or using
=C-h i m guile-ssh RET= combo in Emacs.  Also take a look on examples in the
=examples= directory.<|MERGE_RESOLUTION|>--- conflicted
+++ resolved
@@ -1,15 +1,9 @@
 # -*- mode: org; -*-
 
-<<<<<<< HEAD
 [[./doc/logo.png]]
 
-Guile-SSH is a library that provides access to the [[https://en.wikipedia.org/wiki/Secure_Shell][SSH protocol]] for
-programs written in [[https://www.gnu.org/software/guile/][GNU Guile]] interpreter.  It is a wrapper to the
-underlying [[http://www.libssh.org/][libssh]] library.
-=======
 Guile-SSH is a library that provides access to the [[https://en.wikipedia.org/wiki/Secure_Shell][SSH protocol]] for programs
 written in [[https://www.gnu.org/software/guile/][GNU Guile]] interpreter.  It is built upon the [[https://www.libssh.org/][libssh]] library.
->>>>>>> fe6cc71f
 
 * Features
   - The API that is sufficient for building of standalone SSH clients and
