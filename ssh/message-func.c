/* message-func.c -- Functions for working with SSH messages.
 *
 * Copyright (C) 2013, 2014 Artyom V. Poptsov <poptsov.artyom@gmail.com>
 *
 * This file is part of Guile-SSH
 *
 * Guile-SSH is free software: you can redistribute it and/or
 * modify it under the terms of the GNU General Public License as
 * published by the Free Software Foundation, either version 3 of the
 * License, or (at your option) any later version.
 *
 * Guile-SSH is distributed in the hope that it will be useful, but
 * WITHOUT ANY WARRANTY; without even the implied warranty of
 * MERCHANTABILITY or FITNESS FOR A PARTICULAR PURPOSE.  See the GNU
 * General Public License for more details.
 *
 * You should have received a copy of the GNU General Public License
 * along with Guile-SSH.  If not, see <http://www.gnu.org/licenses/>.
 */

#include <libguile.h>
#include <libssh/libssh.h>
#include <libssh/server.h>

#include "common.h"
#include "channel-type.h"
#include "message-type.h"
#include "message-func.h"
#include "key-type.h"
#include "error.h"


/* Procedures that are used for replying on requests. */

SCM_DEFINE (guile_ssh_message_reply_default,
            "message-reply-default", 1, 0, 0,
            (SCM msg),
            "\
Reduced version of the reply default that only reply with \
SSH_MSG_UNIMPLEMENTED.\n\
\n\
Return value is undefined.\
")
#define FUNC_NAME s_guile_ssh_message_reply_default
{
  struct message_data *msg_data = _scm_to_message_data (msg);
  int res = ssh_message_reply_default (msg_data->message);
  if (res != SSH_OK)
    guile_ssh_error1 (FUNC_NAME, "Unable to reply", msg);
  return SCM_UNDEFINED;
}
#undef FUNC_NAME

SCM_DEFINE (guile_ssh_message_service_reply_success,
            "message-service-reply-success", 1, 0, 0,
            (SCM msg),
            "\
Reply with \"success\" status on the service-request message MSG.\n\
Return value is undefined.\
")
#define FUNC_NAME s_guile_ssh_message_service_reply_success
{
  struct message_data *msg_data = _scm_to_message_data (msg);
  int res = ssh_message_service_reply_success (msg_data->message);
  if (res != SSH_OK)
    guile_ssh_error1 (FUNC_NAME, "Unable to reply", msg);
  return SCM_UNDEFINED;
}
#undef FUNC_NAME

SCM_DEFINE (guile_ssh_message_auth_reply_success,
            "message-auth-reply-success", 2, 0, 0,
            (SCM msg, SCM partial_p),
            "\
Reply with \"success\" on the auth-request message MSG.\n\
Return value is undefined.\
")
#define FUNC_NAME s_guile_ssh_message_auth_reply_success
{
  struct message_data *msg_data = _scm_to_message_data (msg);
  int c_partial_p = scm_to_bool (partial_p);
  int res = ssh_message_auth_reply_success (msg_data->message, c_partial_p);
  if (res != SSH_OK)
    {
      guile_ssh_error1 (FUNC_NAME, "Unable to reply",
                        scm_list_2 (msg, partial_p));
    }
  return SCM_UNDEFINED;
}
#undef FUNC_NAME

SCM_DEFINE (guile_ssh_message_auth_reply_public_key_ok,
            "message-auth-reply-public-key-ok", 1, 0, 0,
            (SCM msg),
            "\
Reply OK on the public key auth-request message MSG.\n\
Return value is undefined.\
")
#define FUNC_NAME s_guile_ssh_message_auth_reply_public_key_ok
{
  struct message_data *msg_data = _scm_to_message_data (msg);
  int res = ssh_message_auth_reply_pk_ok_simple (msg_data->message);
  if (res != SSH_OK)
    guile_ssh_error1 (FUNC_NAME, "Unable to reply", msg);
  return SCM_UNDEFINED;
}
#undef FUNC_NAME

SCM_DEFINE (guile_ssh_message_channel_request_reply_success,
            "message-channel-request-reply-success", 1, 0, 0,
            (SCM msg),
            "\
TODO: Add description.\n\
Return value is undefined.\
")
#define FUNC_NAME s_guile_ssh_message_channel_request_reply_success
{
  struct message_data *msg_data = _scm_to_message_data (msg);
  int res = ssh_message_channel_request_reply_success (msg_data->message);
  if (res != SSH_OK)
    guile_ssh_error1 (FUNC_NAME, "Unable to reply", msg);
  return SCM_UNDEFINED;
}
#undef FUNC_NAME

SCM_DEFINE (guile_ssh_message_channel_request_open_reply_accept,
            "message-channel-request-open-reply-accept", 1, 0, 0,
            (SCM msg),
            "\
Accept open-channel request.\n\
Return a new SSH channel.\
")
{
  struct message_data *msg_data = _scm_to_message_data (msg);
  ssh_channel ch;

  ch = ssh_message_channel_request_open_reply_accept (msg_data->message);
  if (! ch)
    return SCM_BOOL_F;

<<<<<<< HEAD
  SCM channel = _ssh_channel_to_scm (ch, msg_data->session);
=======
  SCM channel = _scm_from_channel_data (ch);
>>>>>>> b24d3ba2
  SCM_SET_CELL_TYPE (channel, SCM_CELL_TYPE (channel) | SCM_OPN);

  return channel;
}


static struct symbol_mapping req_types[] = {
  { "request-auth",         SSH_REQUEST_AUTH         },
  { "request-channel-open", SSH_REQUEST_CHANNEL_OPEN },
  { "request-channel",      SSH_REQUEST_CHANNEL      },
  { "request-service",      SSH_REQUEST_SERVICE      },
  { "request-global",       SSH_REQUEST_GLOBAL       },
  { NULL,           -1                               }
};

static struct symbol_mapping req_auth_subtypes[] = {
  { "auth-method-unknown",     SSH_AUTH_METHOD_UNKNOWN     },
  { "auth-method-none",        SSH_AUTH_METHOD_NONE        },
  { "auth-method-password",    SSH_AUTH_METHOD_PASSWORD    },
  { "auth-method-publickey",   SSH_AUTH_METHOD_PUBLICKEY   },
  { "auth-method-hostbased",   SSH_AUTH_METHOD_HOSTBASED   },
  { "auth-method-interactive", SSH_AUTH_METHOD_INTERACTIVE },
  { NULL,                      -1                          }
};

static struct symbol_mapping req_channel_subtypes[] = {
  { "channel-request-unknown",       SSH_CHANNEL_REQUEST_UNKNOWN       },
  { "channel-request-pty",           SSH_CHANNEL_REQUEST_PTY           },
  { "channel-request-exec",          SSH_CHANNEL_REQUEST_EXEC          },
  { "channel-request-shell",         SSH_CHANNEL_REQUEST_SHELL         },
  { "channel-request-env",           SSH_CHANNEL_REQUEST_ENV           },
  { "channel-request-subsystem",     SSH_CHANNEL_REQUEST_SUBSYSTEM     },
  { "channel-request-window-change", SSH_CHANNEL_REQUEST_WINDOW_CHANGE },
  { NULL,                            -1                                }
};

static struct symbol_mapping req_channel_open_subtypes[] = {
  { "channel-unknown",         SSH_CHANNEL_UNKNOWN         },
  { "channel-session",         SSH_CHANNEL_SESSION         },
  { "channel-direct-tcpip",    SSH_CHANNEL_DIRECT_TCPIP    },
  { "channel-forwarded-tcpip", SSH_CHANNEL_FORWARDED_TCPIP },
  { "channel-x11",             SSH_CHANNEL_X11             },
  { NULL,                      -1                          }
};

static struct symbol_mapping req_global_subtypes[] = {
  { "global-request-unknown",              SSH_GLOBAL_REQUEST_UNKNOWN              },
  { "global-request-tcpip-forward",        SSH_GLOBAL_REQUEST_TCPIP_FORWARD        },
  { "global-request-cancel-tcpip-forward", SSH_GLOBAL_REQUEST_CANCEL_TCPIP_FORWARD },
  { NULL,                                  -1                                      }
};

static struct symbol_mapping pubkey_state_type[] = {
  { "error", SSH_PUBLICKEY_STATE_ERROR },
  { "none",  SSH_PUBLICKEY_STATE_NONE  },
  { "valid", SSH_PUBLICKEY_STATE_VALID },
  { "wrong", SSH_PUBLICKEY_STATE_WRONG },
  { NULL,    -1                        }
};

/* Get a type of the message MSG as a list.  car of the list is type
   of the message, cdr is a subtype.

   Return #f on error. */
static SCM
_ssh_message_type_to_scm (ssh_message msg)
{
  int type     = ssh_message_type (msg);
  int subtype  = ssh_message_subtype (msg);
  SCM scm_type = _ssh_const_to_scm (req_types, type);
  SCM scm_subtype;

  switch (type)
    {
    case SSH_REQUEST_AUTH:
      scm_subtype = _ssh_const_to_scm (req_auth_subtypes, subtype);
      return scm_list_2 (scm_type, scm_subtype);

    case SSH_REQUEST_CHANNEL_OPEN:
      scm_subtype = _ssh_const_to_scm (req_channel_open_subtypes, subtype);
      return scm_list_2 (scm_type, scm_subtype);

    case SSH_REQUEST_CHANNEL:
      scm_subtype = _ssh_const_to_scm (req_channel_subtypes, subtype);
      return scm_list_2 (scm_type, scm_subtype);

    case SSH_REQUEST_GLOBAL:
      scm_subtype = _ssh_const_to_scm (req_global_subtypes, subtype);
      return scm_list_2 (scm_type, scm_subtype);

    case SSH_REQUEST_SERVICE:
      return scm_list_1 (scm_type);

    default:
      return SCM_BOOL_F;
    }
}


SCM_DEFINE (guile_ssh_message_get_type,
            "message-get-type", 1, 0, 0,
            (SCM msg),
            "\
Get type of the message MSG.\
")
{
  struct message_data *message_data = _scm_to_message_data (msg);
  return _ssh_message_type_to_scm (message_data->message);
}


/* These procedures return a Scheme vector that represents a SSH
   request.  The goal is to unify way of working with requests. */

/* <result> = "#(" <user> <WSP> <password> <WSP> <key> ")" */
static SCM
get_auth_req (ssh_message msg)
{
  SCM result = scm_c_make_vector (4, SCM_UNDEFINED);
  const char *user     = ssh_message_auth_user (msg);
  const char *password = ssh_message_auth_password (msg);
  ssh_key public_key   = ssh_message_auth_pubkey (msg);
  SCM pkey_state;
  SCM pkey_smob;
  struct key_data *pkey_data;

  if (user)
    SCM_SIMPLE_VECTOR_SET (result, 0, scm_from_locale_string (user));
  else
    SCM_SIMPLE_VECTOR_SET (result, 0, SCM_BOOL_F);

  if (password)
    SCM_SIMPLE_VECTOR_SET (result, 1, scm_from_locale_string (password));
  else
    SCM_SIMPLE_VECTOR_SET (result, 1, SCM_BOOL_F);

  pkey_data = (struct key_data *) scm_gc_malloc (sizeof (struct key_data),
                                                 "ssh key");
  pkey_data->ssh_key = public_key;

  SCM_NEWSMOB (pkey_smob, key_tag, pkey_data);

  SCM_SIMPLE_VECTOR_SET (result, 2, pkey_smob);

  pkey_state = _ssh_const_to_scm (pubkey_state_type,
                                  (int) ssh_message_auth_publickey_state (msg));
  SCM_SIMPLE_VECTOR_SET (result, 3, pkey_state);

  return result;
}

/* <result> = "#(" <term> <WSP> <width> <WSP> <height> <WSP>
              <pxwidth> <WSP> <pxheight> ")" */
static SCM
get_pty_req (ssh_message msg)
{
  SCM result = scm_c_make_vector (5, SCM_UNDEFINED);
  const char *term = ssh_message_channel_request_pty_term (msg);
  int w   = ssh_message_channel_request_pty_width (msg);
  int h   = ssh_message_channel_request_pty_height (msg);
  int pxw = ssh_message_channel_request_pty_pxwidth (msg);
  int pxh = ssh_message_channel_request_pty_pxheight (msg);

  SCM_SIMPLE_VECTOR_SET(result, 0, scm_from_locale_string (term));
  SCM_SIMPLE_VECTOR_SET(result, 1, scm_from_int (w));
  SCM_SIMPLE_VECTOR_SET(result, 2, scm_from_int (h));
  SCM_SIMPLE_VECTOR_SET(result, 3, scm_from_int (pxw));
  SCM_SIMPLE_VECTOR_SET(result, 4, scm_from_int (pxh));

  return result;
}

/* <result> = "#(" <name> <WSP> <value> ")" */
static SCM
get_env_req (ssh_message msg)
{
  SCM result  = scm_c_make_vector (3, SCM_UNDEFINED);
  const char *name  = ssh_message_channel_request_env_name (msg);
  const char *value = ssh_message_channel_request_env_value (msg);

  SCM_SIMPLE_VECTOR_SET(result, 0, scm_from_locale_string (name));
  SCM_SIMPLE_VECTOR_SET(result, 1, scm_from_locale_string (value));

  return result;
}

/* <result> = "#(" <cmd> ")" */
static SCM
get_exec_req (ssh_message msg)
{
  SCM result = scm_c_make_vector (1, SCM_UNDEFINED);
  const char *cmd = ssh_message_channel_request_command (msg);
  SCM_SIMPLE_VECTOR_SET(result, 0, scm_from_locale_string (cmd));
  return result;
}

/* <result> = "#(" <addr> <WSP> <port> ")" */
static SCM
get_global_req (ssh_message msg)
{
  SCM result = scm_c_make_vector (2, SCM_UNDEFINED);
  const char *addr = ssh_message_global_request_address (msg);
  int port = ssh_message_global_request_port (msg);

  SCM_SIMPLE_VECTOR_SET(result, 0, scm_from_locale_string (addr));
  SCM_SIMPLE_VECTOR_SET(result, 1, scm_from_int (port));

  return result;
}

/* <result> = "#(" <service-request> ")" */
static SCM
get_service_req (ssh_message msg)
{
  SCM result = scm_c_make_vector (1, SCM_UNDEFINED);
  const char *req = ssh_message_service_service (msg);

  SCM_SIMPLE_VECTOR_SET(result, 0, scm_from_locale_string (req));

  return result;
}

/* <result> = "#(" <orig> <WSP> <orig-port> <WSP>
              <dest> <WSP> <dest-port> ")" */
static SCM
get_channel_open_req (ssh_message msg)
{
  const char *orig = ssh_message_channel_request_open_originator (msg);
  int orig_port    = ssh_message_channel_request_open_originator_port (msg);
  const char *dest = ssh_message_channel_request_open_destination (msg);
  int dest_port    = ssh_message_channel_request_open_destination_port (msg);
  SCM result;

  if ((! orig) || (! dest))
    return SCM_BOOL_F;

  result = scm_c_make_vector (4, SCM_UNDEFINED);

  SCM_SIMPLE_VECTOR_SET (result, 0, scm_from_locale_string (orig));
  SCM_SIMPLE_VECTOR_SET (result, 1, scm_from_int (orig_port));
  SCM_SIMPLE_VECTOR_SET (result, 2, scm_from_locale_string (dest));
  SCM_SIMPLE_VECTOR_SET (result, 3, scm_from_int (dest_port));

  return result;
}

SCM_DEFINE (guile_ssh_message_get_req,
            "message-get-req", 1, 0, 0,
            (SCM msg),
            "\
Get a request object from the message MSG\
")
#define FUNC_NAME s_guile_ssh_message_get_req
{
  struct message_data *message_data = _scm_to_message_data (msg);
  ssh_message ssh_msg = message_data->message;
  int type = ssh_message_type (ssh_msg);

  switch (type)
    {
    case SSH_REQUEST_SERVICE:
      return get_service_req (ssh_msg);

    case SSH_REQUEST_AUTH:
      return get_auth_req (ssh_msg);

    case SSH_REQUEST_CHANNEL_OPEN:
      {
        SCM res = get_channel_open_req (ssh_msg);
        if (scm_is_true (res))
          return res;
        else
          guile_ssh_error1 (FUNC_NAME, "Wrong channel-open request", msg);
      }

    case SSH_REQUEST_CHANNEL:
      {
        int subtype = ssh_message_subtype (ssh_msg);
        switch (subtype)
          {
          case SSH_CHANNEL_REQUEST_PTY:
            return get_pty_req (ssh_msg);

          case SSH_CHANNEL_REQUEST_EXEC:
            return get_exec_req (ssh_msg);

          case SSH_CHANNEL_REQUEST_ENV:
            return get_env_req (ssh_msg);

          default:
            guile_ssh_error1 (FUNC_NAME, "Wrong message subtype",
                              scm_from_int (subtype));
          }
      }

    case SSH_REQUEST_GLOBAL:
      return get_global_req (ssh_msg);

    default:
      guile_ssh_error1 (FUNC_NAME, "Wrong message type",
                        _ssh_const_to_scm (req_types, type));

    }

  return SCM_BOOL_F;            /* Never reached. */
}
#undef FUNC_NAME


/* A convenient wrapper for `scm_member' that returns its result as
   int. */
static inline int
_scm_member_p (SCM elem, SCM lst)
{
  return scm_is_true (scm_member (elem, lst));
}

SCM_DEFINE (guile_ssh_message_auth_set_methods_x,
            "message-auth-set-methods!", 2, 0, 0,
            (SCM msg, SCM methods_list),
            "\
Set authentication methods.\n\
Return value is undefined.\
")
#define FUNC_NAME s_guile_ssh_message_auth_set_methods_x
{
  struct message_data *message_data = _scm_to_message_data (msg);
  int methods = 0;
  int res;

  SCM_ASSERT (scm_list_p (methods_list), methods_list, SCM_ARG2, FUNC_NAME);

  if (_scm_member_p (scm_from_locale_symbol ("password"), methods_list))
    methods |= SSH_AUTH_METHOD_PASSWORD;

  if (_scm_member_p (scm_from_locale_symbol ("public-key"), methods_list))
    methods |= SSH_AUTH_METHOD_PUBLICKEY;

  if (_scm_member_p (scm_from_locale_symbol ("interactive"), methods_list))
    methods |= SSH_AUTH_METHOD_INTERACTIVE;

  if (_scm_member_p (scm_from_locale_symbol ("host-based"), methods_list))
    methods |= SSH_AUTH_METHOD_HOSTBASED;

  res = ssh_message_auth_set_methods (message_data->message, methods);
  if (res != SSH_OK)
    {
      guile_ssh_error1 (FUNC_NAME, "Unable to set auth methods",
                        scm_list_2 (msg, methods_list));
    }

  return SCM_UNDEFINED;
}
#undef FUNC_NAME


void
init_message_func (void)
{
#include "message-func.x"
}

/* message-func.c ends here */<|MERGE_RESOLUTION|>--- conflicted
+++ resolved
@@ -139,11 +139,8 @@
   if (! ch)
     return SCM_BOOL_F;
 
-<<<<<<< HEAD
-  SCM channel = _ssh_channel_to_scm (ch, msg_data->session);
-=======
-  SCM channel = _scm_from_channel_data (ch);
->>>>>>> b24d3ba2
+  SCM channel = _scm_from_channel_data (ch, msg_data->session);
+
   SCM_SET_CELL_TYPE (channel, SCM_CELL_TYPE (channel) | SCM_OPN);
 
   return channel;
