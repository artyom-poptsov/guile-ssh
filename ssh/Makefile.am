--- conflicted
+++ resolved
@@ -43,11 +43,7 @@
 SCM_SOURCES = \
 	auth.scm channel.scm key.scm session.scm	\
 	server.scm message.scm version.scm log.scm	\
-<<<<<<< HEAD
-	dist.scm
-=======
-	tunnel.scm
->>>>>>> 57e18b77
+	tunnel.scm dist.scm
 
 libguile_ssh_la_CPPFLAGS = $(GUILE_CFLAGS)
 
