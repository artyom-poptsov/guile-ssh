@c -*-texinfo-*-
@c This file is part of Guile-SSH Reference Manual.
@c Copyright (C) 2014 Artyom V. Poptsov
@c See the file guile-ssh.texi for copying conditions.

@node Channels
@section Channels

@cindex data transferring
@tindex channel

The @code{(ssh channel)} module provides facilities to create
Guile-SSH channels and manipulating of them.

Channels are implemented as GNU Guile ports.  Therefore they can be
used with regular I/O procedures such as @code{display}, @code{write},
@code{read-line} and friends (@pxref{Input and Output,,, guile, The
GNU Guile Reference Manual}).  This section describes operations that
are specific for the channels.

@deffn {Scheme Procedure} channel? x
Return @code{#t} if @var{x} is a Guile-SSH channel, @code{#f}
otherwise.
@end deffn

@deffn {Scheme Procedure} make-channel session
Allocate a new Guile-SSH channel for the @var{session}
(@pxref{Sessions}).
@end deffn

@deffn {Scheme Procedure} channel-open-session channel
Open a session channel.  This procedure actually turn the
@var{channel} into an open port available for I/O operations.  Throw
@code{guile-ssh-error} on error.  Return value is undefined.
@end deffn

@deffn {Scheme Procedure} channel-request-exec channel command
@cindex non-interactive SSH session
@cindex command execution
Run a shell @var{command} without an interactive shell.  The @var{channel}
must be open.  Throw @code{guile-ssh-error} on error.  Return value is
undefined.

@strong{Note} that the procedure only can be used to execute a single command
on the remote host, so you should close the channel after
@code{channel-request-exec}.  If you want to execute another command then you
must open a new channel and use it.

Example:

@lisp
(let ((channel (make-channel session)))
  (channel-open-session channel)
  (channel-request-exec channel "uname")
  (read-line channel))
@result{} "Linux"
@end lisp

@end deffn

@deffn {Scheme Procedure} channel-request-pty channel
Request a @acronym{PTY} (pseudo terminal).  Throw @code{guile-ssh-error} on
error.  The @var{channel} must be open.  Return value is undefined.
@end deffn

@deffn {Scheme Procedure} channel-request-shell channel
Request a shell.  The @var{channel} must be open.  Throw
@code{guile-ssh-error} on error.  Return value is undefined.
@end deffn

@deffn {Scheme Procedure} channel-request-env channel variable value
@cindex setting of environment variables
Set an environment @var{variable} to @var{value}.  Throw
@code{guile-ssh-error} on error.  The @var{channel} must be open.  Return
value is undefined.
@end deffn

@deffn {Scheme Procedure} channel-request-send-exit-status channel exit-status
Send an @var{exit-status} to the remote process (as described in RFC 4254,
section 6.10).  Only SSH-v2 is supported.  Return value is undefined.

The @var{channel} needs to be closed with after this message.
@end deffn

@deffn {Scheme Procedure} channel-set-pty-size! channel columns rows
Change size of the @acronym{PTY} to @var{columns} and @var{rows}.  The
@var{channel} must be open.  Return value is undefined.
@end deffn

@deffn {Scheme Procedure} channel-set-stream! channel stream
Set default @var{stream} for @var{channel}.  @var{stream} must be one of the
following symbols: @code{stdout} (default), @code{stderr}.  The @var{channel}
must be open.  Throw @code{guile-ssh-error} on error.  Return value is
undefined.

Example:

@lisp
(channel-set-stream! channel 'stderr)
@end lisp
@end deffn

@deffn {Scheme Procedure} channel-get-stream channel
Get current stream name from @var{channel}.  The @var{channel} must be open.
Throw @code{guile-ssh-error} on error.  Return one of the following symbols:
@code{stdout}, @code{stderr}.

Example:

@lisp
(channel-get-stream channel)
@result{} 'stderr
@end lisp
@end deffn

@deffn {Scheme Procedure} channel-get-session channel
Get the session to which belongs the @var{channel}.  Throw
@code{guile-ssh-error} on an error.  Return the session.
@end deffn

@deffn {Scheme Procedure} channel-eof? channel
Return @code{#t} if remote has sent @acronym{EOF}, @code{#f} otherwise.  Throw
@code{guile-ssh-error} if the channel has been closed and freed.
@end deffn

<<<<<<< HEAD
@subsection Port forwarding
@cindex Port forwarding

@deffn {Scheme Procedure} channel-open-forward channel #:key source-host local-port remote-host remote-port
Open a TCP/IP forwarding channel.  Connect to a @var{remote-host} and
@var{remote-port}, and use @var{source-host} and @var{local-port} as
origination of connections.

If the @var{source-host} is not set, then "localhost" is used.  If
@var{remote-port} is not set, then it will be set to @var{local-port} value.

Please @strong{note} that the procedure does not bind the @var{local-port} and
does not automatically forward the content of a socket to the channel.

Example:

@lisp
(channel-open-forward channel
                      #:local-port  8080
                      #:remote-host "www.example.com"
                      #:remote-port 80)
@end lisp
@end deffn

@deffn {Scheme Procedure} channel-open-forward/reverse channel #:key source-host local-port remote-host remote-port
Open a TCP/IP reverse forwarding channel.

Please @strong{note} that the procedure does not bind the @var{local-port} and
does not automatically forward the content of a socket to the channel.
=======
@deffn {Scheme Procedure} channel-get-exit-status channel
Get the exit status of the @var{channel} (error code from the executed
instruction).  The @var{channel} must be open.  Return the exist status, or
@code{#f} if no exit status has been returned (yet).  Throw
@code{guile-ssh-error} on error.
>>>>>>> 5e859539
@end deffn

@c Local Variables:
@c TeX-master: "guile-ssh.texi"
@c End:<|MERGE_RESOLUTION|>--- conflicted
+++ resolved
@@ -123,7 +123,13 @@
 @code{guile-ssh-error} if the channel has been closed and freed.
 @end deffn
 
-<<<<<<< HEAD
+@deffn {Scheme Procedure} channel-get-exit-status channel
+Get the exit status of the @var{channel} (error code from the executed
+instruction).  The @var{channel} must be open.  Return the exist status, or
+@code{#f} if no exit status has been returned (yet).  Throw
+@code{guile-ssh-error} on error.
+@end deffn
+
 @subsection Port forwarding
 @cindex Port forwarding
 
@@ -153,13 +159,6 @@
 
 Please @strong{note} that the procedure does not bind the @var{local-port} and
 does not automatically forward the content of a socket to the channel.
-=======
-@deffn {Scheme Procedure} channel-get-exit-status channel
-Get the exit status of the @var{channel} (error code from the executed
-instruction).  The @var{channel} must be open.  Return the exist status, or
-@code{#f} if no exit status has been returned (yet).  Throw
-@code{guile-ssh-error} on error.
->>>>>>> 5e859539
 @end deffn
 
 @c Local Variables:
